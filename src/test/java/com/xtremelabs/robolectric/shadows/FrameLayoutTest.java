--- conflicted
+++ resolved
@@ -1,14 +1,9 @@
 package com.xtremelabs.robolectric.shadows;
 
-<<<<<<< HEAD
-import com.xtremelabs.robolectric.TestRunners;
-
-=======
 import android.view.View;
->>>>>>> 64dfa0b1
 import android.view.ViewGroup;
 import android.widget.FrameLayout;
-import com.xtremelabs.robolectric.WithTestDefaultsRunner;
+import com.xtremelabs.robolectric.TestRunners;
 import org.hamcrest.MatcherAssert;
 import org.junit.Before;
 import org.junit.Test;
@@ -45,12 +40,13 @@
     }
 
     @Test
-<<<<<<< HEAD
     public void getLayoutParams_shouldReturnFrameLayoutParams() throws Exception {
         ViewGroup.LayoutParams layoutParams = new FrameLayout(null).getLayoutParams();
 
         assertThat(layoutParams, instanceOf(FrameLayout.LayoutParams.class));
-=======
+    }
+
+    @Test
     public void test_measuredDimension() {
         MatcherAssert.assertThat(frameLayout.getMeasuredHeight(), equalTo(0));
         MatcherAssert.assertThat(frameLayout.getMeasuredWidth(), equalTo(0));
@@ -72,6 +68,5 @@
 
         MatcherAssert.assertThat(frameLayout.getHeight(), equalTo(0));
         MatcherAssert.assertThat(frameLayout.getWidth(), equalTo(0));
->>>>>>> 64dfa0b1
     }
 }