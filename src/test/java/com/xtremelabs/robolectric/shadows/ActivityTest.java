package com.xtremelabs.robolectric.shadows;

import android.app.Activity;
import android.app.Dialog;
import android.appwidget.AppWidgetProvider;
import android.content.Intent;
import android.content.IntentFilter;
import android.net.Uri;
import android.view.View;
import com.xtremelabs.robolectric.ApplicationResolver;
import com.xtremelabs.robolectric.R;
import com.xtremelabs.robolectric.Robolectric;
import com.xtremelabs.robolectric.WithTestDefaultsRunner;
import com.xtremelabs.robolectric.util.TestRunnable;
import com.xtremelabs.robolectric.util.Transcript;
import org.hamcrest.CoreMatchers;
import org.junit.Test;
import org.junit.runner.RunWith;

import static com.xtremelabs.robolectric.Robolectric.shadowOf;
import static com.xtremelabs.robolectric.util.TestUtil.newConfig;
import static org.hamcrest.CoreMatchers.*;
import static org.hamcrest.core.StringStartsWith.startsWith;
import static org.junit.Assert.*;

@RunWith(WithTestDefaultsRunner.class)
public class ActivityTest {

    @Test(expected = IllegalStateException.class)
    public void shouldComplainIfActivityIsDestroyedWithRegisteredBroadcastReceivers() throws Exception {
        MyActivity activity = new MyActivity();
        activity.registerReceiver(new AppWidgetProvider(), new IntentFilter());
        activity.onDestroy();
    }

    @Test
    public void shouldNotComplainIfActivityIsDestroyedWhileAnotherActivityHasRegisteredBroadcastReceivers() throws Exception {
        MyActivity activity = new MyActivity();

        MyActivity activity2 = new MyActivity();
        activity2.registerReceiver(new AppWidgetProvider(), new IntentFilter());

        activity.onDestroy(); // should not throw exception
    }

    @Test
    public void startActivityForResultAndReceiveResult_shouldSendResponsesBackToActivity() throws Exception {
        final Transcript transcript = new Transcript();
        Activity activity = new Activity() {
            @Override protected void onActivityResult(int requestCode, int resultCode, Intent data) {
                transcript.add("onActivityResult called with requestCode " + requestCode + ", resultCode " + resultCode + ", intent data " + data.getData());
            }
        };
        activity.startActivityForResult(new Intent().setType("audio/*"), 123);
        activity.startActivityForResult(new Intent().setType("image/*"), 456);

        shadowOf(activity).receiveResult(new Intent().setType("image/*"), Activity.RESULT_OK,
                new Intent().setData(Uri.parse("content:foo")));
        transcript.assertEventsSoFar("onActivityResult called with requestCode 456, resultCode -1, intent data content:foo");
    }

    @Test
    public void startActivityForResultAndReceiveResult_whenNoIntentMatches_shouldThrowException() throws Exception {
        Activity activity = new Activity() {
            @Override protected void onActivityResult(int requestCode, int resultCode, Intent data) {
                throw new IllegalStateException("should not be called");
            }
        };
        activity.startActivityForResult(new Intent().setType("audio/*"), 123);
        activity.startActivityForResult(new Intent().setType("image/*"), 456);

        Intent requestIntent = new Intent().setType("video/*");
        try {
            shadowOf(activity).receiveResult(requestIntent, Activity.RESULT_OK,
                    new Intent().setData(Uri.parse("content:foo")));
            fail();
        } catch (Exception e) {
            assertThat(e.getMessage(), startsWith("No intent matches " + requestIntent));
        }
    }

    @Test
    public void shouldSupportStartActivityForResult() throws Exception {
        MyActivity activity = new MyActivity();
        ShadowActivity shadowActivity = Robolectric.shadowOf(activity);
        Intent intent = new Intent().setClass(activity, MyActivity.class);
        assertThat(shadowActivity.getNextStartedActivity(), nullValue());

        activity.startActivityForResult(intent, 142);

        Intent startedIntent = shadowActivity.getNextStartedActivity();
        assertThat(startedIntent, notNullValue());
        assertThat(startedIntent, sameInstance(intent));
    }

    @Test
    public void shouldSupportGetStartedActitivitesForResult() throws Exception {
        MyActivity activity = new MyActivity();
        ShadowActivity shadowActivity = Robolectric.shadowOf(activity);
        Intent intent = new Intent().setClass(activity, MyActivity.class);

        activity.startActivityForResult(intent, 142);

        ShadowActivity.IntentForResult intentForResult = shadowActivity.getNextStartedActivityForResult();
        assertThat(intentForResult, notNullValue());
        assertThat(shadowActivity.getNextStartedActivityForResult(), nullValue());
        assertThat(intentForResult.intent, notNullValue());
        assertThat(intentForResult.intent, sameInstance(intent));
        assertThat(intentForResult.requestCode, equalTo(142));
    }

    @Test
    public void shouldSupportPeekStartedActitivitesForResult() throws Exception {
        MyActivity activity = new MyActivity();
        ShadowActivity shadowActivity = Robolectric.shadowOf(activity);
        Intent intent = new Intent().setClass(activity, MyActivity.class);

        activity.startActivityForResult(intent, 142);

        ShadowActivity.IntentForResult intentForResult = shadowActivity.peekNextStartedActivityForResult();
        assertThat(intentForResult, notNullValue());
        assertThat(shadowActivity.peekNextStartedActivityForResult(), sameInstance(intentForResult));
        assertThat(intentForResult.intent, notNullValue());
        assertThat(intentForResult.intent, sameInstance(intent));
        assertThat(intentForResult.requestCode, equalTo(142));
    }

    @Test
    public void onContentChangedShouldBeCalledAfterContentViewIsSet() throws RuntimeException {
        final Transcript transcript = new Transcript();
        Activity customActivity = new Activity() {
            @Override
            public void onContentChanged() {
                transcript.add("onContentChanged was called; title is \"" + shadowOf(findViewById(R.id.title)).innerText() + "\"");
            }
        };
        customActivity.setContentView(R.layout.main);
        transcript.assertEventsSoFar("onContentChanged was called; title is \"Main Layout\"");
    }

    @Test
    public void shouldRetrievePackageNameFromTheManifest() throws Exception {
        Robolectric.application = new ApplicationResolver(newConfig("TestAndroidManifestWithPackageName.xml")).resolveApplication();
        assertThat("com.wacka.wa", equalTo(new Activity().getPackageName()));
    }

    @Test
    public void shouldRunUiTasksImmediatelyByDefault() throws Exception {
        TestRunnable runnable = new TestRunnable();
        MyActivity activity = new MyActivity();
        activity.runOnUiThread(runnable);
        assertTrue(runnable.wasRun);
    }

    @Test
    public void shouldQueueUiTasksWhenUiThreadIsPaused() throws Exception {
        Robolectric.pauseMainLooper();

        MyActivity activity = new MyActivity();
        TestRunnable runnable = new TestRunnable();
        activity.runOnUiThread(runnable);
        assertFalse(runnable.wasRun);

        Robolectric.unPauseMainLooper();
        assertTrue(runnable.wasRun);
    }

    @Test
<<<<<<< HEAD
    public void shouldCallOnCreateDialogFromShowDialog() {
        ActivityWithOnCreateDialog activity = new ActivityWithOnCreateDialog();
        activity.showDialog(123);
        assertTrue(activity.onCreateDialogWasCalled);
        assertThat(ShadowDialog.getLatestDialog(), CoreMatchers.<Object>notNullValue());
    }

    @Test
    public void shouldCallFinishInOnBackPressed() {
        Activity activity = new Activity();
        activity.onBackPressed();

        ShadowActivity shadowActivity = shadowOf(activity);
        assertTrue(shadowActivity.isFinishing());
=======
    public void shouldSupportCurrentFocus() {
        MyActivity activity = new MyActivity();
        ShadowActivity shadow = shadowOf(activity);

        assertNull(shadow.getCurrentFocus());
        shadow.setCurrentFocus(new View(activity));
        assertNotNull(shadow.getCurrentFocus());
>>>>>>> a3c8de97
    }

    private static class MyActivity extends Activity {
        @Override protected void onDestroy() {
            super.onDestroy();
        }
    }

    private static class ActivityWithOnCreateDialog extends Activity {
        boolean onCreateDialogWasCalled = false;

        @Override
        protected Dialog onCreateDialog(int id) {
            onCreateDialogWasCalled = true;
            return new Dialog(null);
        }
    }
}<|MERGE_RESOLUTION|>--- conflicted
+++ resolved
@@ -55,7 +55,7 @@
         activity.startActivityForResult(new Intent().setType("image/*"), 456);
 
         shadowOf(activity).receiveResult(new Intent().setType("image/*"), Activity.RESULT_OK,
-                new Intent().setData(Uri.parse("content:foo")));
+            new Intent().setData(Uri.parse("content:foo")));
         transcript.assertEventsSoFar("onActivityResult called with requestCode 456, resultCode -1, intent data content:foo");
     }
 
@@ -166,7 +166,6 @@
     }
 
     @Test
-<<<<<<< HEAD
     public void shouldCallOnCreateDialogFromShowDialog() {
         ActivityWithOnCreateDialog activity = new ActivityWithOnCreateDialog();
         activity.showDialog(123);
@@ -181,15 +180,17 @@
 
         ShadowActivity shadowActivity = shadowOf(activity);
         assertTrue(shadowActivity.isFinishing());
-=======
+    }
+
+   @Test
     public void shouldSupportCurrentFocus() {
         MyActivity activity = new MyActivity();
         ShadowActivity shadow = shadowOf(activity);
 
         assertNull(shadow.getCurrentFocus());
-        shadow.setCurrentFocus(new View(activity));
-        assertNotNull(shadow.getCurrentFocus());
->>>>>>> a3c8de97
+        View view = new View(activity);
+        shadow.setCurrentFocus(view);
+        assertEquals(view, shadow.getCurrentFocus());
     }
 
     private static class MyActivity extends Activity {
