package com.xtremelabs.robolectric.shadows;

import android.app.Activity;
import android.app.Dialog;
import android.appwidget.AppWidgetProvider;
import android.content.Context;
import android.content.Intent;
import android.content.IntentFilter;
import android.content.SharedPreferences;
import android.content.pm.ActivityInfo;
import android.database.Cursor;
import android.database.sqlite.SQLiteCursor;
import android.net.Uri;
import android.os.Bundle;
import android.view.KeyEvent;
import android.view.View;
<<<<<<< HEAD
import android.widget.FrameLayout;
import com.xtremelabs.robolectric.*;
=======

import com.xtremelabs.robolectric.ApplicationResolver;
import com.xtremelabs.robolectric.R;
import com.xtremelabs.robolectric.Robolectric;
import com.xtremelabs.robolectric.WithTestDefaultsRunner;
>>>>>>> 809d8cbb
import com.xtremelabs.robolectric.shadows.testing.OnMethodTestActivity;
import com.xtremelabs.robolectric.util.TestRunnable;
import com.xtremelabs.robolectric.util.Transcript;
import org.hamcrest.CoreMatchers;
import org.junit.Test;
import org.junit.runner.RunWith;

import java.util.concurrent.atomic.AtomicBoolean;

import static com.xtremelabs.robolectric.Robolectric.shadowOf;
import static com.xtremelabs.robolectric.util.TestUtil.assertInstanceOf;
import static com.xtremelabs.robolectric.util.TestUtil.newConfig;
import static org.hamcrest.CoreMatchers.*;
import static org.hamcrest.core.StringStartsWith.startsWith;
import static org.junit.Assert.*;

@RunWith(TestRunners.WithDefaults.class)
public class ActivityTest {
    @Test(expected = IllegalStateException.class)
    public void shouldComplainIfActivityIsDestroyedWithRegisteredBroadcastReceivers() throws Exception {
        DialogLifeCycleActivity activity = new DialogLifeCycleActivity();
        activity.registerReceiver(new AppWidgetProvider(), new IntentFilter());
        activity.onDestroy();
    }

    @Test
    public void shouldNotComplainIfActivityIsDestroyedWhileAnotherActivityHasRegisteredBroadcastReceivers() throws Exception {
        DialogLifeCycleActivity activity = new DialogLifeCycleActivity();

        DialogLifeCycleActivity activity2 = new DialogLifeCycleActivity();
        activity2.registerReceiver(new AppWidgetProvider(), new IntentFilter());

        activity.onDestroy(); // should not throw exception
    }

    @Test
<<<<<<< HEAD
    public void shouldNotRegisterNullBroadcastReceiver() {
        DialogLifeCycleActivity activity = new DialogLifeCycleActivity();
        activity.registerReceiver(null, new IntentFilter());

        activity.onDestroy();
=======
    public void startActivity_shouldDelegateToStartActivityForResult() {
        final Transcript transcript = new Transcript();
        Activity activity = new Activity() {
            @Override protected void onActivityResult(int requestCode, int resultCode, Intent data) {
                transcript.add("onActivityResult called with requestCode " + requestCode + ", resultCode " + resultCode + ", intent data " + data.getData());
            }
        };
        activity.startActivity(new Intent().setType("image/*"));

        shadowOf(activity).receiveResult(new Intent().setType("image/*"), Activity.RESULT_OK,
                new Intent().setData(Uri.parse("content:foo")));
        transcript.assertEventsSoFar("onActivityResult called with requestCode -1, resultCode -1, intent data content:foo");
>>>>>>> 809d8cbb
    }

    @Test
    public void startActivityForResultAndReceiveResult_shouldSendResponsesBackToActivity() throws Exception {
        final Transcript transcript = new Transcript();
        Activity activity = new Activity() {
            @Override
            protected void onActivityResult(int requestCode, int resultCode, Intent data) {
                transcript.add("onActivityResult called with requestCode " + requestCode + ", resultCode " + resultCode + ", intent data " + data.getData());
            }
        };
        activity.startActivityForResult(new Intent().setType("audio/*"), 123);
        activity.startActivityForResult(new Intent().setType("image/*"), 456);

        shadowOf(activity).receiveResult(new Intent().setType("image/*"), Activity.RESULT_OK,
                new Intent().setData(Uri.parse("content:foo")));
        transcript.assertEventsSoFar("onActivityResult called with requestCode 456, resultCode -1, intent data content:foo");
    }

    @Test
    public void startActivityForResultAndReceiveResult_whenNoIntentMatches_shouldThrowException() throws Exception {
        Activity activity = new Activity() {
            @Override
            protected void onActivityResult(int requestCode, int resultCode, Intent data) {
                throw new IllegalStateException("should not be called");
            }
        };
        activity.startActivityForResult(new Intent().setType("audio/*"), 123);
        activity.startActivityForResult(new Intent().setType("image/*"), 456);

        Intent requestIntent = new Intent().setType("video/*");
        try {
            shadowOf(activity).receiveResult(requestIntent, Activity.RESULT_OK,
                    new Intent().setData(Uri.parse("content:foo")));
            fail();
        } catch (Exception e) {
            assertThat(e.getMessage(), startsWith("No intent matches " + requestIntent));
        }
    }

    @Test
    public void shouldSupportStartActivityForResult() throws Exception {
        DialogLifeCycleActivity activity = new DialogLifeCycleActivity();
        ShadowActivity shadowActivity = Robolectric.shadowOf(activity);
        Intent intent = new Intent().setClass(activity, DialogLifeCycleActivity.class);
        assertThat(shadowActivity.getNextStartedActivity(), nullValue());

        activity.startActivityForResult(intent, 142);

        Intent startedIntent = shadowActivity.getNextStartedActivity();
        assertThat(startedIntent, notNullValue());
        assertThat(startedIntent, sameInstance(intent));
    }

    @Test
    public void shouldSupportGetStartedActitivitesForResult() throws Exception {
        DialogLifeCycleActivity activity = new DialogLifeCycleActivity();
        ShadowActivity shadowActivity = Robolectric.shadowOf(activity);
        Intent intent = new Intent().setClass(activity, DialogLifeCycleActivity.class);

        activity.startActivityForResult(intent, 142);

        ShadowActivity.IntentForResult intentForResult = shadowActivity.getNextStartedActivityForResult();
        assertThat(intentForResult, notNullValue());
        assertThat(shadowActivity.getNextStartedActivityForResult(), nullValue());
        assertThat(intentForResult.intent, notNullValue());
        assertThat(intentForResult.intent, sameInstance(intent));
        assertThat(intentForResult.requestCode, equalTo(142));
    }

    @Test
    public void shouldSupportPeekStartedActitivitesForResult() throws Exception {
        DialogLifeCycleActivity activity = new DialogLifeCycleActivity();
        ShadowActivity shadowActivity = Robolectric.shadowOf(activity);
        Intent intent = new Intent().setClass(activity, DialogLifeCycleActivity.class);

        activity.startActivityForResult(intent, 142);

        ShadowActivity.IntentForResult intentForResult = shadowActivity.peekNextStartedActivityForResult();
        assertThat(intentForResult, notNullValue());
        assertThat(shadowActivity.peekNextStartedActivityForResult(), sameInstance(intentForResult));
        assertThat(intentForResult.intent, notNullValue());
        assertThat(intentForResult.intent, sameInstance(intent));
        assertThat(intentForResult.requestCode, equalTo(142));
    }

    @Test
    public void onContentChangedShouldBeCalledAfterContentViewIsSet() throws RuntimeException {
        final Transcript transcript = new Transcript();
        Activity customActivity = new Activity() {
            @Override
            public void onContentChanged() {
                transcript.add("onContentChanged was called; title is \"" + shadowOf(findViewById(R.id.title)).innerText() + "\"");
            }
        };
        customActivity.setContentView(R.layout.main);
        transcript.assertEventsSoFar("onContentChanged was called; title is \"Main Layout\"");
    }

    @Test
    public void shouldRetrievePackageNameFromTheManifest() throws Exception {
        Robolectric.application = new ApplicationResolver(newConfig("TestAndroidManifestWithPackageName.xml")).resolveApplication();
        assertThat("com.wacka.wa", equalTo(new Activity().getPackageName()));
    }

    @Test
    public void shouldRunUiTasksImmediatelyByDefault() throws Exception {
        TestRunnable runnable = new TestRunnable();
        DialogLifeCycleActivity activity = new DialogLifeCycleActivity();
        activity.runOnUiThread(runnable);
        assertTrue(runnable.wasRun);
    }

    @Test
    public void shouldQueueUiTasksWhenUiThreadIsPaused() throws Exception {
        Robolectric.pauseMainLooper();

        DialogLifeCycleActivity activity = new DialogLifeCycleActivity();
        TestRunnable runnable = new TestRunnable();
        activity.runOnUiThread(runnable);
        assertFalse(runnable.wasRun);

        Robolectric.unPauseMainLooper();
        assertTrue(runnable.wasRun);
    }

    @Test
    public void callOnXxxMethods_shouldCallProtectedVersions() throws Exception {
        final Transcript transcript = new Transcript();

        Activity activity = new OnMethodTestActivity(transcript);

        ShadowActivity shadowActivity = shadowOf(activity);

        Bundle bundle = new Bundle();
        bundle.putString("key", "value");
        shadowActivity.callOnCreate(bundle);
        transcript.assertEventsSoFar("onCreate was called with value");

        shadowActivity.callOnStart();
        transcript.assertEventsSoFar("onStart was called");

        shadowActivity.callOnRestoreInstanceState(null);
        transcript.assertEventsSoFar("onRestoreInstanceState was called");

        shadowActivity.callOnPostCreate(null);
        transcript.assertEventsSoFar("onPostCreate was called");

        shadowActivity.callOnRestart();
        transcript.assertEventsSoFar("onRestart was called");

        shadowActivity.callOnResume();
        transcript.assertEventsSoFar("onResume was called");

        shadowActivity.callOnPostResume();
        transcript.assertEventsSoFar("onPostResume was called");

        Intent intent = new Intent("some action");
        shadowActivity.callOnNewIntent(intent);
        transcript.assertEventsSoFar("onNewIntent was called with " + intent);

        shadowActivity.callOnSaveInstanceState(null);
        transcript.assertEventsSoFar("onSaveInstanceState was called");

        shadowActivity.callOnPause();
        transcript.assertEventsSoFar("onPause was called");

        shadowActivity.callOnUserLeaveHint();
        transcript.assertEventsSoFar("onUserLeaveHint was called");

        shadowActivity.callOnStop();
        transcript.assertEventsSoFar("onStop was called");

        shadowActivity.callOnDestroy();
        transcript.assertEventsSoFar("onDestroy was called");
    }

    @Test
    public void callOnXxxMethods_shouldWorkIfNotDeclaredOnConcreteClass() throws Exception {
        Activity activity = new Activity() {};
        shadowOf(activity).callOnStart();
    }

    @Test
    public void getAndSetParentActivity_shouldWorkForTestingPurposes() throws Exception {
        Activity parentActivity = new Activity(){};
        Activity activity = new Activity(){};
        shadowOf(activity).setParent(parentActivity);
        assertSame(parentActivity, activity.getParent());
    }

    @Test
    public void getAndSetRequestedOrientation_shouldRemember() throws Exception {
        Activity activity = new Activity(){};
        activity.setRequestedOrientation(ActivityInfo.SCREEN_ORIENTATION_PORTRAIT);
        assertEquals(ActivityInfo.SCREEN_ORIENTATION_PORTRAIT, activity.getRequestedOrientation());
    }

    @Test
    public void getAndSetRequestedOrientation_shouldDelegateToParentIfPresent() throws Exception {
        Activity parentActivity = new Activity(){};
        Activity activity = new Activity(){};
        shadowOf(activity).setParent(parentActivity);
        parentActivity.setRequestedOrientation(ActivityInfo.SCREEN_ORIENTATION_PORTRAIT);
        assertEquals(ActivityInfo.SCREEN_ORIENTATION_PORTRAIT, activity.getRequestedOrientation());
        activity.setRequestedOrientation(ActivityInfo.SCREEN_ORIENTATION_REVERSE_LANDSCAPE);
        assertEquals(ActivityInfo.SCREEN_ORIENTATION_REVERSE_LANDSCAPE, parentActivity.getRequestedOrientation());
    }

    @Test
    public void showDialog_shouldCreatePrepareAndShowDialog() {
        final DialogLifeCycleActivity activity = new DialogLifeCycleActivity();
        final AtomicBoolean dialogWasShown = new AtomicBoolean(false);

        new Dialog(activity) {
            {
                activity.dialog = this;
            }

            @Override
            public void show() {
                dialogWasShown.set(true);
            }
        };

        activity.showDialog(1);

        assertTrue(activity.createdDialog);
        assertTrue(activity.preparedDialog);
        assertTrue(dialogWasShown.get());
    }

    @Test
    public void showDialog_shouldCreatePrepareAndShowDialogWithBundle() {
        final DialogLifeCycleActivity activity = new DialogLifeCycleActivity();
        final AtomicBoolean dialogWasShown = new AtomicBoolean(false);

        new Dialog(activity) {
            {
                activity.dialog = this;
            }

            @Override
            public void show() {
                dialogWasShown.set(true);
            }
        };

        activity.showDialog(1, new Bundle());

        assertTrue(activity.createdDialog);
        assertTrue(activity.preparedDialogWithBundle);
        assertTrue(dialogWasShown.get());
    }

    @Test
    public void showDialog_shouldReuseDialogs() {
        final DialogCreatingActivity activity = new DialogCreatingActivity();

        activity.showDialog(1);

        Dialog firstDialog = ShadowDialog.getLatestDialog();

        activity.showDialog(1);

        final Dialog secondDialog = ShadowDialog.getLatestDialog();

        assertSame("dialogs should be the same instance", firstDialog, secondDialog);
    }

    @Test
    public void showDialog_shouldShowDialog() throws Exception {
        final DialogCreatingActivity activity = new DialogCreatingActivity();
        activity.showDialog(1);
        Dialog dialog = ShadowDialog.getLatestDialog();
        assertTrue(dialog.isShowing());
    }

    @Test
    public void dismissDialog_shouldDismissPreviouslyShownDialog() throws Exception {
        final DialogCreatingActivity activity = new DialogCreatingActivity();
        activity.showDialog(1);
        activity.dismissDialog(1);
        Dialog dialog = ShadowDialog.getLatestDialog();
        assertFalse(dialog.isShowing());
    }

    @Test(expected = IllegalArgumentException.class)
    public void dismissDialog_shouldThrowExceptionIfDialogWasNotPreviouslyShown() throws Exception {
        final DialogCreatingActivity activity = new DialogCreatingActivity();
        activity.dismissDialog(1);
    }

    @Test
    public void removeDialog_shouldCreateDialogAgain() {
        final DialogCreatingActivity activity = new DialogCreatingActivity();

        activity.showDialog(1);
        Dialog firstDialog = ShadowDialog.getLatestDialog();

        activity.removeDialog(1);
        assertNull(Robolectric.shadowOf(activity).getDialogById(1));

        activity.showDialog(1);
        Dialog secondDialog = ShadowDialog.getLatestDialog();

        assertNotSame("dialogs should not be the same instance", firstDialog, secondDialog);
    }

    @Test
    public void shouldCallOnCreateDialogFromShowDialog() {
        ActivityWithOnCreateDialog activity = new ActivityWithOnCreateDialog();
        activity.showDialog(123);
        assertTrue(activity.onCreateDialogWasCalled);
        assertThat(ShadowDialog.getLatestDialog(), CoreMatchers.<Object>notNullValue());
    }

    @Test
    public void shouldCallFinishInOnBackPressed() {
        Activity activity = new Activity();
        activity.onBackPressed();

        ShadowActivity shadowActivity = shadowOf(activity);
        assertTrue(shadowActivity.isFinishing());
    }

    @Test
    public void shouldSupportCurrentFocus() {
        DialogLifeCycleActivity activity = new DialogLifeCycleActivity();
        ShadowActivity shadow = shadowOf(activity);

        assertNull(shadow.getCurrentFocus());
        View view = new View(activity);
        shadow.setCurrentFocus(view);
        assertEquals(view, shadow.getCurrentFocus());
    }

    @Test
    public void shouldSetOrientation() {
        DialogLifeCycleActivity activity = new DialogLifeCycleActivity();
        activity.setRequestedOrientation(ActivityInfo.SCREEN_ORIENTATION_PORTRAIT);
        assertThat(activity.getRequestedOrientation(), equalTo(ActivityInfo.SCREEN_ORIENTATION_PORTRAIT));
    }

    @Test
    public void retrieveIdOfResource() {
        Activity activity = new Activity();

        int id1 = R.string.hello;
        String string = activity.getString(id1);
        assertEquals("Hello", string);

        int id = activity.getResources().getIdentifier("hello", "string", "com.xtremelabs.robolectric");
        assertTrue(id > 0);

        String hello = activity.getResources().getString(id);
        assertEquals("Hello", hello);
    }

    @Test
    public void retrieveIdOfNonExistingResource() {
        Activity activity = new Activity();

        int id = activity.getResources().getIdentifier("just_alot_of_crap", "string", "com.xtremelabs.robolectric");
        assertTrue(id == 0);
    }
    
    @Test
    public void setDefaultKeyMode_shouldSetKeyMode() {
    	int[] modes = {
    			Activity.DEFAULT_KEYS_DISABLE,
    			Activity.DEFAULT_KEYS_SHORTCUT,
    			Activity.DEFAULT_KEYS_DIALER,
    			Activity.DEFAULT_KEYS_SEARCH_LOCAL,
    			Activity.DEFAULT_KEYS_SEARCH_GLOBAL
    	};
    	Activity activity = new Activity();
    	ShadowActivity shadow = shadowOf(activity);
    	
    	for (int mode: modes) {
    		activity.setDefaultKeyMode(mode);
    		assertThat("Unexpected key mode",
    				shadow.getDefaultKeymode(),
    				equalTo(mode));
    	}
    }

    @Test
    public void shouldSetContentViewWithFrameLayoutAsParent() throws Exception {
        Activity activity = new Activity();
        activity.setContentView(R.layout.toplevel_merge);

        View contentView = shadowOf(activity).getContentView();
        assertInstanceOf(FrameLayout.class, contentView);
        assertThat(((FrameLayout) contentView).getChildCount(), equalTo(2));
    }

    @Test
    public void onKeyUp_recordsThatItWasCalled() throws Exception {
        Activity activity = new Activity();
        boolean consumed = activity.onKeyUp(KeyEvent.KEYCODE_0, new KeyEvent(KeyEvent.ACTION_UP, KeyEvent.KEYCODE_0));

        assertFalse(consumed);
        assertTrue(shadowOf(activity).onKeyUpWasCalled());

        shadowOf(activity).resetKeyUpWasCalled();
        assertFalse(shadowOf(activity).onKeyUpWasCalled());
    }

    @Test
    public void onKeyUp_callsOnBackPressedWhichFinishesTheActivity() throws Exception {
        Activity activity = new Activity();
        boolean consumed = activity.onKeyUp(KeyEvent.KEYCODE_BACK, new KeyEvent(KeyEvent.ACTION_UP, KeyEvent.KEYCODE_BACK));

        assertTrue(consumed);
        assertTrue(shadowOf(activity).onKeyUpWasCalled());
        assertTrue(activity.isFinishing());
    }

    @Test
    public void shouldGiveSharedPreferences() throws Exception {
        Activity activity = new Activity();
        SharedPreferences preferences = activity.getPreferences(Context.MODE_PRIVATE);
        assertNotNull(preferences);
        preferences.edit().putString("foo", "bar").commit();
        assertThat(activity.getPreferences(Context.MODE_PRIVATE).getString("foo", null), equalTo("bar"));
    }

    @Test
    public void shouldFindContentViewContainer() throws Exception {
        Activity activity = new Activity();
        View contentView = new View(activity);
        activity.setContentView(contentView);

        FrameLayout contentViewContainer = (FrameLayout) activity.findViewById(android.R.id.content);
        assertThat(contentViewContainer.getChildAt(0), is(contentView));
    }

    @Test
      public void createGoesThroughFullLifeCycle() throws Exception {
        TestActivity activity = new TestActivity();

        shadowOf(activity).create();

        activity.transcript.assertEventsSoFar(
                "onCreate",
                "onStart",
                "onPostCreate",
                "onResume"
        );
    }


    @Test
    public void recreateGoesThroughFullLifeCycle() throws Exception {
        TestActivity activity = new TestActivity();

        ShadowActivity shadow = shadowOf(activity);
        shadow.recreate();

        activity.transcript.assertEventsSoFar(
                "onSaveInstanceState",
                "onPause",
                "onStop",
                "onRetainNonConfigurationInstance",
                "onDestroy",
                "onCreate",
                "onStart",
                "onRestoreInstanceState",
                "onResume"
        );

        Integer storedValue = (Integer) activity.getLastNonConfigurationInstance();
        assertEquals(5, storedValue.intValue());
    }

    @Test
    public void pauseAndThenResumeGoesThroughTheFullLifeCycle() throws Exception {
        TestActivity activity = new TestActivity();

        ShadowActivity shadow = shadowOf(activity);
        shadow.pauseAndThenResume();

        activity.transcript.assertEventsSoFar(
                "onPause",
                "onStop",
                "onRestart",
                "onStart",
                "onResume"
        );
     
    }
    
    @Test
    public void startAndStopManagingCursorTracksCursors() throws Exception {
        TestActivity activity = new TestActivity();

        ShadowActivity shadow = shadowOf(activity);
        
        assertThat( shadow.getManagedCursors(), notNullValue() );
        assertThat( shadow.getManagedCursors().size(), equalTo(0) );  
        
        Cursor c = Robolectric.newInstanceOf(SQLiteCursor.class);
        activity.startManagingCursor(c);

        assertThat( shadow.getManagedCursors(), notNullValue() );
        assertThat( shadow.getManagedCursors().size(), equalTo(1) );
        assertThat( shadow.getManagedCursors().get(0), sameInstance(c) );

        activity.stopManagingCursor(c);
        
        assertThat( shadow.getManagedCursors(), notNullValue() );
        assertThat( shadow.getManagedCursors().size(), equalTo(0) );
    }

    private static class TestActivity extends Activity {
        Transcript transcript = new Transcript();

        private boolean isRecreating = false;

        @Override
        public void onSaveInstanceState(Bundle outState) {
            isRecreating = true;
            transcript.add("onSaveInstanceState");
            outState.putString("TestActivityKey", "TestActivityValue");
            super.onSaveInstanceState(outState);
        }

        @Override
        public void onRestoreInstanceState(Bundle savedInstanceState) {
            transcript.add("onRestoreInstanceState");
            assertTrue(savedInstanceState.containsKey("TestActivityKey"));
            assertEquals("TestActivityValue", savedInstanceState.getString("TestActivityKey"));
            super.onRestoreInstanceState(savedInstanceState);
        }

        @Override
        public Object onRetainNonConfigurationInstance() {
            transcript.add("onRetainNonConfigurationInstance");
            return new Integer(5);
        }

        @Override
        public void onPause() {
            transcript.add("onPause");
            super.onPause();
        }

        @Override
        public void onDestroy() {
            transcript.add("onDestroy");
            super.onDestroy();
        }

        @Override
        public void onCreate(Bundle savedInstanceState) {
            transcript.add("onCreate");

            if( isRecreating ) {
                assertTrue(savedInstanceState.containsKey("TestActivityKey"));
                assertEquals("TestActivityValue", savedInstanceState.getString("TestActivityKey"));
            }

            super.onCreate(savedInstanceState);
        }

        @Override
        public void onStart() {
            transcript.add("onStart");
            super.onStart();
        }

        @Override
        public void onPostCreate(Bundle savedInstanceState) {
            transcript.add("onPostCreate");
            super.onPostCreate(savedInstanceState);
        }

        @Override
        public void onStop() {
            transcript.add("onStop");
            super.onStop();
        }

        @Override
        public void onRestart() {
            transcript.add("onRestart");
            super.onRestart();
        }

        @Override
        public void onResume() {
            transcript.add("onResume");
            super.onResume();
        }
    }

    @Test
    public void callOnXxxMethods_shouldCallProtectedVersions() throws Exception {
        final Transcript transcript = new Transcript();

        Activity activity = new OnMethodTestActivity(transcript);

        ShadowActivity shadowActivity = shadowOf(activity);

        Bundle bundle = new Bundle();
        bundle.putString("key", "value");
        shadowActivity.callOnCreate(bundle);
        transcript.assertEventsSoFar("onCreate was called with value");

        shadowActivity.callOnStart();
        transcript.assertEventsSoFar("onStart was called");

        shadowActivity.callOnRestoreInstanceState(null);
        transcript.assertEventsSoFar("onRestoreInstanceState was called");

        shadowActivity.callOnPostCreate(null);
        transcript.assertEventsSoFar("onPostCreate was called");

        shadowActivity.callOnRestart();
        transcript.assertEventsSoFar("onRestart was called");

        shadowActivity.callOnResume();
        transcript.assertEventsSoFar("onResume was called");

        shadowActivity.callOnPostResume();
        transcript.assertEventsSoFar("onPostResume was called");

        Intent intent = new Intent("some action");
        shadowActivity.callOnNewIntent(intent);
        transcript.assertEventsSoFar("onNewIntent was called with " + intent);

        shadowActivity.callOnSaveInstanceState(null);
        transcript.assertEventsSoFar("onSaveInstanceState was called");

        shadowActivity.callOnPause();
        transcript.assertEventsSoFar("onPause was called");

        shadowActivity.callOnUserLeaveHint();
        transcript.assertEventsSoFar("onUserLeaveHint was called");

        shadowActivity.callOnStop();
        transcript.assertEventsSoFar("onStop was called");

        shadowActivity.callOnDestroy();
        transcript.assertEventsSoFar("onDestroy was called");
    }

    @Test
    public void callOnXxxMethods_shouldWorkIfNotDeclaredOnConcreteClass() throws Exception {
        Activity activity = new Activity() {};
        shadowOf(activity).callOnStart();
    }

    private static class MyActivity extends Activity {
        @Override protected void onDestroy() {
            super.onDestroy();
        }
    }

    private static class MyActivity extends Activity {
        @Override protected void onDestroy() {
            super.onDestroy();
        }
    }

    private static class DialogCreatingActivity extends Activity {
        @Override
        protected Dialog onCreateDialog(int id) {
            return new Dialog(this);
        }
    }

    private static class DialogLifeCycleActivity extends Activity {
        public boolean createdDialog = false;
        public boolean preparedDialog = false;
        public boolean preparedDialogWithBundle = false;
        public Dialog dialog = null;

        @Override
        protected void onDestroy() {
            super.onDestroy();
        }

        @Override
        protected Dialog onCreateDialog(int id) {
            createdDialog = true;
            return dialog;
        }

        @Override
        protected void onPrepareDialog(int id, Dialog dialog) {
            preparedDialog = true;
        }

        @Override
        protected void onPrepareDialog(int id, Dialog dialog, Bundle bundle) {
            preparedDialogWithBundle = true;
        }
    }

    private static class ActivityWithOnCreateDialog extends Activity {
        boolean onCreateDialogWasCalled = false;

        @Override
        protected Dialog onCreateDialog(int id) {
            onCreateDialogWasCalled = true;
            return new Dialog(null);
        }
    }
}<|MERGE_RESOLUTION|>--- conflicted
+++ resolved
@@ -14,16 +14,8 @@
 import android.os.Bundle;
 import android.view.KeyEvent;
 import android.view.View;
-<<<<<<< HEAD
 import android.widget.FrameLayout;
 import com.xtremelabs.robolectric.*;
-=======
-
-import com.xtremelabs.robolectric.ApplicationResolver;
-import com.xtremelabs.robolectric.R;
-import com.xtremelabs.robolectric.Robolectric;
-import com.xtremelabs.robolectric.WithTestDefaultsRunner;
->>>>>>> 809d8cbb
 import com.xtremelabs.robolectric.shadows.testing.OnMethodTestActivity;
 import com.xtremelabs.robolectric.util.TestRunnable;
 import com.xtremelabs.robolectric.util.Transcript;
@@ -60,13 +52,14 @@
     }
 
     @Test
-<<<<<<< HEAD
     public void shouldNotRegisterNullBroadcastReceiver() {
         DialogLifeCycleActivity activity = new DialogLifeCycleActivity();
         activity.registerReceiver(null, new IntentFilter());
 
         activity.onDestroy();
-=======
+    }
+
+    @Test
     public void startActivity_shouldDelegateToStartActivityForResult() {
         final Transcript transcript = new Transcript();
         Activity activity = new Activity() {
@@ -79,7 +72,6 @@
         shadowOf(activity).receiveResult(new Intent().setType("image/*"), Activity.RESULT_OK,
                 new Intent().setData(Uri.parse("content:foo")));
         transcript.assertEventsSoFar("onActivityResult called with requestCode -1, resultCode -1, intent data content:foo");
->>>>>>> 809d8cbb
     }
 
     @Test
@@ -207,89 +199,6 @@
     }
 
     @Test
-    public void callOnXxxMethods_shouldCallProtectedVersions() throws Exception {
-        final Transcript transcript = new Transcript();
-
-        Activity activity = new OnMethodTestActivity(transcript);
-
-        ShadowActivity shadowActivity = shadowOf(activity);
-
-        Bundle bundle = new Bundle();
-        bundle.putString("key", "value");
-        shadowActivity.callOnCreate(bundle);
-        transcript.assertEventsSoFar("onCreate was called with value");
-
-        shadowActivity.callOnStart();
-        transcript.assertEventsSoFar("onStart was called");
-
-        shadowActivity.callOnRestoreInstanceState(null);
-        transcript.assertEventsSoFar("onRestoreInstanceState was called");
-
-        shadowActivity.callOnPostCreate(null);
-        transcript.assertEventsSoFar("onPostCreate was called");
-
-        shadowActivity.callOnRestart();
-        transcript.assertEventsSoFar("onRestart was called");
-
-        shadowActivity.callOnResume();
-        transcript.assertEventsSoFar("onResume was called");
-
-        shadowActivity.callOnPostResume();
-        transcript.assertEventsSoFar("onPostResume was called");
-
-        Intent intent = new Intent("some action");
-        shadowActivity.callOnNewIntent(intent);
-        transcript.assertEventsSoFar("onNewIntent was called with " + intent);
-
-        shadowActivity.callOnSaveInstanceState(null);
-        transcript.assertEventsSoFar("onSaveInstanceState was called");
-
-        shadowActivity.callOnPause();
-        transcript.assertEventsSoFar("onPause was called");
-
-        shadowActivity.callOnUserLeaveHint();
-        transcript.assertEventsSoFar("onUserLeaveHint was called");
-
-        shadowActivity.callOnStop();
-        transcript.assertEventsSoFar("onStop was called");
-
-        shadowActivity.callOnDestroy();
-        transcript.assertEventsSoFar("onDestroy was called");
-    }
-
-    @Test
-    public void callOnXxxMethods_shouldWorkIfNotDeclaredOnConcreteClass() throws Exception {
-        Activity activity = new Activity() {};
-        shadowOf(activity).callOnStart();
-    }
-
-    @Test
-    public void getAndSetParentActivity_shouldWorkForTestingPurposes() throws Exception {
-        Activity parentActivity = new Activity(){};
-        Activity activity = new Activity(){};
-        shadowOf(activity).setParent(parentActivity);
-        assertSame(parentActivity, activity.getParent());
-    }
-
-    @Test
-    public void getAndSetRequestedOrientation_shouldRemember() throws Exception {
-        Activity activity = new Activity(){};
-        activity.setRequestedOrientation(ActivityInfo.SCREEN_ORIENTATION_PORTRAIT);
-        assertEquals(ActivityInfo.SCREEN_ORIENTATION_PORTRAIT, activity.getRequestedOrientation());
-    }
-
-    @Test
-    public void getAndSetRequestedOrientation_shouldDelegateToParentIfPresent() throws Exception {
-        Activity parentActivity = new Activity(){};
-        Activity activity = new Activity(){};
-        shadowOf(activity).setParent(parentActivity);
-        parentActivity.setRequestedOrientation(ActivityInfo.SCREEN_ORIENTATION_PORTRAIT);
-        assertEquals(ActivityInfo.SCREEN_ORIENTATION_PORTRAIT, activity.getRequestedOrientation());
-        activity.setRequestedOrientation(ActivityInfo.SCREEN_ORIENTATION_REVERSE_LANDSCAPE);
-        assertEquals(ActivityInfo.SCREEN_ORIENTATION_REVERSE_LANDSCAPE, parentActivity.getRequestedOrientation());
-    }
-
-    @Test
     public void showDialog_shouldCreatePrepareAndShowDialog() {
         final DialogLifeCycleActivity activity = new DialogLifeCycleActivity();
         final AtomicBoolean dialogWasShown = new AtomicBoolean(false);
@@ -446,7 +355,7 @@
         int id = activity.getResources().getIdentifier("just_alot_of_crap", "string", "com.xtremelabs.robolectric");
         assertTrue(id == 0);
     }
-    
+
     @Test
     public void setDefaultKeyMode_shouldSetKeyMode() {
     	int[] modes = {
@@ -734,10 +643,30 @@
         shadowOf(activity).callOnStart();
     }
 
-    private static class MyActivity extends Activity {
-        @Override protected void onDestroy() {
-            super.onDestroy();
-        }
+    @Test
+    public void getAndSetParentActivity_shouldWorkForTestingPurposes() throws Exception {
+        Activity parentActivity = new Activity(){};
+        Activity activity = new Activity(){};
+        shadowOf(activity).setParent(parentActivity);
+        assertSame(parentActivity, activity.getParent());
+    }
+
+    @Test
+    public void getAndSetRequestedOrientation_shouldRemember() throws Exception {
+        Activity activity = new Activity(){};
+        activity.setRequestedOrientation(ActivityInfo.SCREEN_ORIENTATION_PORTRAIT);
+        assertEquals(ActivityInfo.SCREEN_ORIENTATION_PORTRAIT, activity.getRequestedOrientation());
+    }
+
+    @Test
+    public void getAndSetRequestedOrientation_shouldDelegateToParentIfPresent() throws Exception {
+        Activity parentActivity = new Activity(){};
+        Activity activity = new Activity(){};
+        shadowOf(activity).setParent(parentActivity);
+        parentActivity.setRequestedOrientation(ActivityInfo.SCREEN_ORIENTATION_PORTRAIT);
+        assertEquals(ActivityInfo.SCREEN_ORIENTATION_PORTRAIT, activity.getRequestedOrientation());
+        activity.setRequestedOrientation(ActivityInfo.SCREEN_ORIENTATION_REVERSE_LANDSCAPE);
+        assertEquals(ActivityInfo.SCREEN_ORIENTATION_REVERSE_LANDSCAPE, parentActivity.getRequestedOrientation());
     }
 
     private static class MyActivity extends Activity {
