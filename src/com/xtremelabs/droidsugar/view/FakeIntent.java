--- conflicted
+++ resolved
@@ -90,10 +90,10 @@
         extras.put(key, value);
     }
 
-<<<<<<< HEAD
     public boolean hasExtra(String name) {
         return extras.containsKey(name);
-=======
+    }
+
     public void putExtra(String key, byte[] value) {
         extras.put(key, value);
     }
@@ -104,7 +104,6 @@
 
     public Parcelable getParcelableExtra(String name) {
         return (Parcelable) extras.get(name);
->>>>>>> fe999f5d
     }
 
     public int getIntExtra(String name, int defaultValue) {
@@ -112,26 +111,12 @@
         return foundValue == null ? defaultValue : foundValue;
     }
 
-<<<<<<< HEAD
+    public byte[] getByteArrayExtra(String name) {
+        return (byte[]) extras.get(name);
+    }
+
     public Serializable getSerializableExtra(String name) {
         return (Serializable) extras.get(name);
-    }
-
-    public Parcelable getParcelableExtra(String name) {
-        return (Parcelable) extras.get(name);
-    }
-
-    private void verifySerializable (Serializable serializable) {
-        try {
-            ObjectOutputStream output = new ObjectOutputStream(new ByteArrayOutputStream());
-            output.writeObject(serializable);
-            output.close();
-        } catch (IOException e) {
-            throw new RuntimeException(e);
-        }
-=======
-    public byte[] getByteArrayExtra(String name) {
-        return (byte[]) extras.get(name);
     }
 
     public boolean realIntentEquals(FakeIntent o) {
@@ -145,6 +130,15 @@
         if (extras != null ? !extras.equals(o.extras) : o.extras != null) return false;
 
         return true;
->>>>>>> fe999f5d
+    }
+
+    private void verifySerializable (Serializable serializable) {
+        try {
+            ObjectOutputStream output = new ObjectOutputStream(new ByteArrayOutputStream());
+            output.writeObject(serializable);
+            output.close();
+        } catch (IOException e) {
+            throw new RuntimeException(e);
+        }
     }
 }