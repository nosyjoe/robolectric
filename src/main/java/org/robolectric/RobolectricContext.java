package org.robolectric;

<<<<<<< HEAD
import android.content.res.XmlResourceParser;
import android.util.AttributeSet;
=======
>>>>>>> 49be0f9c
import org.apache.maven.artifact.ant.DependenciesTask;
import org.apache.maven.model.Dependency;
import org.apache.tools.ant.Project;
import org.robolectric.bytecode.AndroidTranslator;
import org.robolectric.bytecode.AsmInstrumentingClassLoader;
import org.robolectric.bytecode.ClassCache;
import org.robolectric.bytecode.ClassHandler;
import org.robolectric.bytecode.JavassistInstrumentingClassLoader;
import org.robolectric.bytecode.RobolectricInternals;
import org.robolectric.bytecode.Setup;
import org.robolectric.bytecode.ShadowWrangler;
import org.robolectric.bytecode.ZipClassCache;
import org.robolectric.internal.RobolectricTestRunnerInterface;
import org.robolectric.res.AndroidResourcePathFinder;
import org.robolectric.res.ResourcePath;

import java.io.File;
import java.lang.reflect.Constructor;
import java.lang.reflect.Field;
import java.net.MalformedURLException;
import java.net.URL;
import java.util.HashMap;
import java.util.Hashtable;
import java.util.Map;

import static org.robolectric.RobolectricTestRunner.isBootstrapped;

public class RobolectricContext {
    private static final Map<Class<? extends RobolectricTestRunner>, RobolectricContext> contextsByTestRunner = new HashMap<Class<? extends RobolectricTestRunner>, RobolectricContext>();

    private final AndroidManifest appManifest;
    private final ClassLoader robolectricClassLoader;
    private final ClassHandler classHandler;
    public static RobolectricContext mostRecentRobolectricContext; // ick, race condition

    public interface Factory {
        RobolectricContext create();
    }

    public static Class<?> bootstrap(Class<? extends RobolectricTestRunner> robolectricTestRunnerClass, Class<?> testClass, Factory factory) {
        if (isBootstrapped(robolectricTestRunnerClass) || isBootstrapped(testClass)) {
            if (!isBootstrapped(testClass)) throw new IllegalStateException("test class is somehow not bootstrapped");
            return testClass;
        }

        RobolectricContext robolectricContext;
        synchronized (contextsByTestRunner) {
            robolectricContext = contextsByTestRunner.get(robolectricTestRunnerClass);
            if (robolectricContext == null) {
                try {
                    robolectricContext = factory.create();
                } catch (Exception e) {
                    throw new RuntimeException(e);
                }
                contextsByTestRunner.put(robolectricTestRunnerClass, robolectricContext);
            }
        }

        mostRecentRobolectricContext = robolectricContext;

        return robolectricContext.bootstrapTestClass(testClass);
    }

    public RobolectricContext() {
        ClassCache classCache = createClassCache();
        Setup setup = createSetup();
        classHandler = createClassHandler(setup);
        appManifest = createAppManifest();
        AndroidTranslator androidTranslator = createAndroidTranslator(setup, classCache);
        robolectricClassLoader = createRobolectricClassLoader(setup, classCache, androidTranslator);
    }

    private ClassHandler createClassHandler(Setup setup) {
        return new ShadowWrangler(setup);
    }

    public ClassCache createClassCache() {
        final String classCachePath = System.getProperty("cached.robolectric.classes.path");
        final File classCacheDirectory;
        if (null == classCachePath || "".equals(classCachePath.trim())) {
            classCacheDirectory = new File("./tmp");
        } else {
            classCacheDirectory = new File(classCachePath);
        }

        return new ZipClassCache(new File(classCacheDirectory, "cached-robolectric-classes.jar").getAbsolutePath(), AndroidTranslator.CACHE_VERSION);
    }

    public AndroidTranslator createAndroidTranslator(Setup setup, ClassCache classCache) {
        return new AndroidTranslator(classCache, setup);
    }

    protected AndroidManifest createAppManifest() {
        return new AndroidManifest(new File("."));
    }

    public AndroidManifest getAppManifest() {
        return appManifest;
    }

    public ClassHandler getClassHandler() {
        return classHandler;
    }

    public ResourcePath getSystemResourcePath() {
        AndroidManifest manifest = getAppManifest();
        return AndroidResourcePathFinder.getSystemResourcePath(manifest.getRealSdkVersion(), manifest.getResourcePath());
    }

    private Class<?> bootstrapTestClass(Class<?> testClass) {
        try {
            return robolectricClassLoader.loadClass(testClass.getName());
        } catch (ClassNotFoundException e) {
            throw new RuntimeException(e);
        }
    }

    public RobolectricTestRunnerInterface getBootstrappedTestRunner(RobolectricTestRunnerInterface originalTestRunner) {
        Class<?> originalTestClass = originalTestRunner.getTestClass().getJavaClass();
        Class<?> bootstrappedTestClass = bootstrapTestClass(originalTestClass);
        Class<?> bootstrappedTestRunnerClass = bootstrapTestClass(originalTestRunner.getClass());

        try {
            Constructor<?> constructorForDelegate = bootstrappedTestRunnerClass.getConstructor(Class.class);
            return (RobolectricTestRunnerInterface) constructorForDelegate.newInstance(bootstrappedTestClass);
        } catch (Exception e) {
            throw new RuntimeException(e);
        }
    }

    private void setRobolectricContextField(Class<?> testRunnerClass) {
        Class<?> clazz = testRunnerClass;
        while (!clazz.getName().equals(RobolectricTestRunner.class.getName())) {
            clazz = clazz.getSuperclass();
            if (clazz == null)
                throw new RuntimeException(testRunnerClass + " doesn't extend RobolectricTestRunner");
        }
        try {
            Field field = clazz.getDeclaredField("sharedRobolectricContext");
            field.setAccessible(true);
            field.set(null, this);
        } catch (NoSuchFieldException e) {
            throw new RuntimeException(e);
        } catch (IllegalAccessException e) {
            throw new RuntimeException(e);
        }
    }

<<<<<<< HEAD
    protected RobolectricClassLoader createRobolectricClassLoader(Setup setup, ClassCache classCache, AndroidTranslator androidTranslator) {
        final ClassLoader parentClassLoader = this.getClass().getClassLoader();
        ClassLoader realAndroidJarsClassLoader = new URLClassLoader(
                artifactUrls(realAndroidDependency("android-base"),
                        realAndroidDependency("android-kxml2"),
                        realAndroidDependency("android-luni"))
        , null) {
            @Override
            protected Class<?> findClass(String s) throws ClassNotFoundException {
                // load interfaces from the base classpath, not the real libs...
                if (s.equals(AttributeSet.class.getName()) || s.equals(XmlResourceParser.class.getName())) {
                    return parentClassLoader.loadClass(s);
                }

                try {
                    return super.findClass(s);
                } catch (ClassNotFoundException e) {
                    return parentClassLoader.loadClass(s);
                }
            }
        };
        RobolectricClassLoader robolectricClassLoader = new RobolectricClassLoader(realAndroidJarsClassLoader, classCache, androidTranslator, setup);
=======
    protected ClassLoader createRobolectricClassLoader(Setup setup, ClassCache classCache, AndroidTranslator androidTranslator) {
        URL[] urls = artifactUrls(realAndroidDependency("android-base"),
                realAndroidDependency("android-kxml2"),
                realAndroidDependency("android-luni"));
        ClassLoader robolectricClassLoader;
        if (useAsm()) {
            robolectricClassLoader = new AsmInstrumentingClassLoader(setup, urls);
        } else {
            ClassLoader realSdkClassLoader = JavassistInstrumentingClassLoader.makeClassloader(this.getClass().getClassLoader(), urls);
            robolectricClassLoader = new JavassistInstrumentingClassLoader(realSdkClassLoader, classCache, androidTranslator, setup);
        }
>>>>>>> 49be0f9c
        injectClassHandler(robolectricClassLoader);
        return robolectricClassLoader;
    }

    public boolean useAsm() {
        return true;
    }

    private void injectClassHandler(ClassLoader robolectricClassLoader) {
        try {
            String className = RobolectricInternals.class.getName();
            Class<?> robolectricInternalsClass = robolectricClassLoader.loadClass(className);
            Field field = robolectricInternalsClass.getDeclaredField("classHandler");
            field.setAccessible(true);
            field.set(null, classHandler);
        } catch (NoSuchFieldException e) {
            throw new RuntimeException(e);
        } catch (IllegalAccessException e) {
            throw new RuntimeException(e);
        } catch (ClassNotFoundException e) {
            throw new RuntimeException(e);
        }
    }

    public ClassLoader getRobolectricClassLoader() {
        return robolectricClassLoader;
    }

    public Setup createSetup() {
        return new Setup();
    }

    private URL[] artifactUrls(Dependency... dependencies) {
        DependenciesTask dependenciesTask = new DependenciesTask();
        configureMaven(dependenciesTask);
        Project project = new Project();
        dependenciesTask.setProject(project);
        for (Dependency dependency : dependencies) {
            dependenciesTask.addDependency(dependency);
        }
        dependenciesTask.execute();

        @SuppressWarnings("unchecked")
        Hashtable<String, String> artifacts = project.getProperties();
        URL[] urls = new URL[artifacts.size()];
        int i = 0;
        for (String path : artifacts.values()) {
            try {
                urls[i++] = new URL("file://" + path);
            } catch (MalformedURLException e) {
                throw new RuntimeException(e);
            }
        }

        return urls;
    }

    @SuppressWarnings("UnusedParameters")
    protected void configureMaven(DependenciesTask dependenciesTask) {
        // maybe you want to override this method and some settings?
    }

    private Dependency realAndroidDependency(String artifactId) {
        Dependency dependency = new Dependency();
        dependency.setGroupId("org.robolectric");
        dependency.setArtifactId(artifactId);
        dependency.setVersion("4.1.2_r1_rc");
        dependency.setType("jar");
        dependency.setClassifier("real");
        return dependency;
    }

    /**
     * @deprecated use {@link org.robolectric.Robolectric.Reflection#setFinalStaticField(Class, String, Object)}
     */
    public static void setStaticValue(Class<?> clazz, String fieldName, Object value) {
        Robolectric.Reflection.setFinalStaticField(clazz, fieldName, value);
    }
}<|MERGE_RESOLUTION|>--- conflicted
+++ resolved
@@ -1,10 +1,5 @@
 package org.robolectric;
 
-<<<<<<< HEAD
-import android.content.res.XmlResourceParser;
-import android.util.AttributeSet;
-=======
->>>>>>> 49be0f9c
 import org.apache.maven.artifact.ant.DependenciesTask;
 import org.apache.maven.model.Dependency;
 import org.apache.tools.ant.Project;
@@ -153,30 +148,6 @@
         }
     }
 
-<<<<<<< HEAD
-    protected RobolectricClassLoader createRobolectricClassLoader(Setup setup, ClassCache classCache, AndroidTranslator androidTranslator) {
-        final ClassLoader parentClassLoader = this.getClass().getClassLoader();
-        ClassLoader realAndroidJarsClassLoader = new URLClassLoader(
-                artifactUrls(realAndroidDependency("android-base"),
-                        realAndroidDependency("android-kxml2"),
-                        realAndroidDependency("android-luni"))
-        , null) {
-            @Override
-            protected Class<?> findClass(String s) throws ClassNotFoundException {
-                // load interfaces from the base classpath, not the real libs...
-                if (s.equals(AttributeSet.class.getName()) || s.equals(XmlResourceParser.class.getName())) {
-                    return parentClassLoader.loadClass(s);
-                }
-
-                try {
-                    return super.findClass(s);
-                } catch (ClassNotFoundException e) {
-                    return parentClassLoader.loadClass(s);
-                }
-            }
-        };
-        RobolectricClassLoader robolectricClassLoader = new RobolectricClassLoader(realAndroidJarsClassLoader, classCache, androidTranslator, setup);
-=======
     protected ClassLoader createRobolectricClassLoader(Setup setup, ClassCache classCache, AndroidTranslator androidTranslator) {
         URL[] urls = artifactUrls(realAndroidDependency("android-base"),
                 realAndroidDependency("android-kxml2"),
@@ -188,7 +159,6 @@
             ClassLoader realSdkClassLoader = JavassistInstrumentingClassLoader.makeClassloader(this.getClass().getClassLoader(), urls);
             robolectricClassLoader = new JavassistInstrumentingClassLoader(realSdkClassLoader, classCache, androidTranslator, setup);
         }
->>>>>>> 49be0f9c
         injectClassHandler(robolectricClassLoader);
         return robolectricClassLoader;
     }
