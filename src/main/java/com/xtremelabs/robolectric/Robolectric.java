--- conflicted
+++ resolved
@@ -7,7 +7,7 @@
 import android.app.AlertDialog;
 import android.app.Application;
 import android.app.Dialog;
-<<<<<<< HEAD
+import android.app.DownloadManager;
 import android.app.KeyguardManager;
 import android.app.ListActivity;
 import android.app.Notification;
@@ -15,12 +15,7 @@
 import android.app.PendingIntent;
 import android.app.ProgressDialog;
 import android.app.Service;
-=======
-import android.app.DownloadManager;
-import android.app.KeyguardManager;
-import android.app.ListActivity;
 import android.app.UiModeManager;
->>>>>>> 6c8a2933
 import android.appwidget.AppWidgetManager;
 import android.bluetooth.BluetoothAdapter;
 import android.bluetooth.BluetoothDevice;
@@ -58,9 +53,16 @@
 import android.media.MediaRecorder;
 import android.net.ConnectivityManager;
 import android.net.NetworkInfo;
-<<<<<<< HEAD
 import android.net.wifi.WifiManager;
-import android.os.*;
+import android.os.Bundle;
+import android.os.CountDownTimer;
+import android.os.Handler;
+import android.os.Looper;
+import android.os.Parcel;
+import android.os.PowerManager;
+import android.os.ResultReceiver;
+import android.os.Vibrator;
+import android.os.storage.StorageManager;
 import android.preference.DialogPreference;
 import android.preference.ListPreference;
 import android.preference.Preference;
@@ -70,12 +72,6 @@
 import android.preference.PreferenceScreen;
 import android.telephony.TelephonyManager;
 import android.text.format.DateFormat;
-=======
-import android.os.Handler;
-import android.os.Looper;
-import android.os.Vibrator;
-import android.os.storage.StorageManager;
->>>>>>> 6c8a2933
 import android.view.Display;
 import android.view.LayoutInflater;
 import android.view.MenuInflater;
@@ -116,13 +112,9 @@
 import com.xtremelabs.robolectric.bytecode.RobolectricInternals;
 import com.xtremelabs.robolectric.bytecode.ShadowWrangler;
 import com.xtremelabs.robolectric.shadows.*;
-<<<<<<< HEAD
 import com.xtremelabs.robolectric.tester.org.apache.http.FakeHttpLayer;
 import com.xtremelabs.robolectric.tester.org.apache.http.HttpRequestInfo;
 import com.xtremelabs.robolectric.tester.org.apache.http.RequestMatcher;
-=======
-import com.xtremelabs.robolectric.util.HttpRequestInfo;
->>>>>>> 6c8a2933
 import com.xtremelabs.robolectric.util.Scheduler;
 import org.apache.http.Header;
 import org.apache.http.HttpRequest;
@@ -260,13 +252,9 @@
                 ShadowIntentFilter.class,
                 ShadowIntentFilterAuthorityEntry.class,
                 ShadowItemizedOverlay.class,
-<<<<<<< HEAD
                 ShadowKeyEvent.class,
                 ShadowKeyguardManager.class,
                 ShadowLayerDrawable.class,
-=======
-                ShadowKeyguardManager.class,
->>>>>>> 6c8a2933
                 ShadowLayoutInflater.class,
                 ShadowLayoutParams.class,
                 ShadowLinearLayout.class,
@@ -346,11 +334,7 @@
                 ShadowTypedValue.class,
                 ShadowUiModeManager.class,
                 ShadowURLSpan.class,
-<<<<<<< HEAD
                 ShadowVideoView.class,
-=======
-                ShadowVibrator.class,
->>>>>>> 6c8a2933
                 ShadowView.class,
                 ShadowViewGroup.class,
                 ShadowViewStub.class,
@@ -388,17 +372,16 @@
         return (ShadowDrawable) shadowOf_(instance);
     }
 
-<<<<<<< HEAD
     public static ShadowLayerDrawable shadowOf(LayerDrawable instance) {
         return (ShadowLayerDrawable) shadowOf_(instance);
     }
 
+    public static ShadowDownloadManager shadowOf(DownloadManager instance) {
+        return (ShadowDownloadManager) shadowOf_(instance);
+    }
+
     public static ShadowService shadowOf(Service instance) {
         return (ShadowService) shadowOf_(instance);
-=======
-    public static ShadowDownloadManager shadowOf(DownloadManager instance) {
-        return (ShadowDownloadManager) shadowOf_(instance);
->>>>>>> 6c8a2933
     }
 
     public static ShadowToast shadowOf(Toast instance) {
@@ -617,21 +600,20 @@
         return (ShadowResources) shadowOf_(instance);
     }
 
-<<<<<<< HEAD
+    public static ShadowKeyguardManager shadowOf(KeyguardManager instance) {
+        return (ShadowKeyguardManager) shadowOf_(instance);
+    }
+
+    public static ShadowStorageManager shadowOf(StorageManager instance) {
+        return (ShadowStorageManager) shadowOf_(instance);
+    }
+
     public static ShadowBundle shadowOf(Bundle instance) {
         return (ShadowBundle) shadowOf_(instance);
     }
 
     public static ShadowResultReceiver shadowOf(ResultReceiver instance) {
         return (ShadowResultReceiver) shadowOf_(instance);
-=======
-    public static ShadowKeyguardManager shadowOf(KeyguardManager instance) {
-        return (ShadowKeyguardManager) shadowOf_(instance);
-    }
-
-    public static ShadowStorageManager shadowOf(StorageManager instance) {
-        return (ShadowStorageManager) shadowOf_(instance);
->>>>>>> 6c8a2933
     }
 
     public static ShadowLayoutInflater shadowOf(LayoutInflater instance) {
@@ -730,7 +712,6 @@
         return (ShadowMotionEvent) Robolectric.shadowOf_(other);
     }
 
-<<<<<<< HEAD
     public static ShadowNotificationManager shadowOf(NotificationManager other) {
         return (ShadowNotificationManager) Robolectric.shadowOf_(other);
     }
@@ -797,10 +778,6 @@
 
     public static ShadowPowerManager shadowOf(PowerManager instance) {
         return (ShadowPowerManager) shadowOf_(instance);
-    }
-
-    public static ShadowKeyguardManager shadowOf(KeyguardManager instance) {
-        return (ShadowKeyguardManager) shadowOf_(instance);
     }
 
     public static ShadowInputMethodManager shadowOf(InputMethodManager instance) {
@@ -825,11 +802,11 @@
     
     public static ShadowSensorManager shadowOf(SensorManager instance) {
     	return (ShadowSensorManager) shadowOf_(instance);
-=======
+    }
+    
     public static ShadowUiModeManager shadowOf(UiModeManager instance) {
         return (ShadowUiModeManager) shadowOf_(instance);
->>>>>>> 6c8a2933
-    }
+    }    
 
     @SuppressWarnings({"unchecked"})
     public static <P, R> P shadowOf_(R instance) {
