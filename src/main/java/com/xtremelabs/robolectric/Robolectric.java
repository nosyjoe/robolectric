--- conflicted
+++ resolved
@@ -1,11 +1,4 @@
 package com.xtremelabs.robolectric;
-
-import java.util.Arrays;
-import java.util.List;
-
-import org.apache.http.HttpRequest;
-import org.apache.http.HttpResponse;
-import org.apache.http.impl.client.DefaultRequestDirector;
 
 import android.app.Activity;
 import android.app.AlarmManager;
@@ -66,295 +59,21 @@
 import android.widget.TextView;
 import android.widget.Toast;
 import android.widget.ZoomButtonsController;
-
 import com.xtremelabs.robolectric.bytecode.RobolectricInternals;
 import com.xtremelabs.robolectric.bytecode.ShadowWrangler;
-<<<<<<< HEAD
 import com.xtremelabs.robolectric.shadows.*;
-=======
-import com.xtremelabs.robolectric.shadows.FakeHttpLayer;
-import com.xtremelabs.robolectric.shadows.ShadowAbsSpinner;
-import com.xtremelabs.robolectric.shadows.ShadowAbsoluteLayout;
-import com.xtremelabs.robolectric.shadows.ShadowAbstractCursor;
-import com.xtremelabs.robolectric.shadows.ShadowActivity;
-import com.xtremelabs.robolectric.shadows.ShadowAdapterView;
-import com.xtremelabs.robolectric.shadows.ShadowAddress;
-import com.xtremelabs.robolectric.shadows.ShadowAlarmManager;
-import com.xtremelabs.robolectric.shadows.ShadowAlertDialog;
-import com.xtremelabs.robolectric.shadows.ShadowAppWidgetManager;
-import com.xtremelabs.robolectric.shadows.ShadowApplication;
-import com.xtremelabs.robolectric.shadows.ShadowArrayAdapter;
-import com.xtremelabs.robolectric.shadows.ShadowAssetManager;
-import com.xtremelabs.robolectric.shadows.ShadowAsyncTask;
-import com.xtremelabs.robolectric.shadows.ShadowAudioManager;
-import com.xtremelabs.robolectric.shadows.ShadowBaseAdapter;
-import com.xtremelabs.robolectric.shadows.ShadowBitmap;
-import com.xtremelabs.robolectric.shadows.ShadowBitmapDrawable;
-import com.xtremelabs.robolectric.shadows.ShadowBitmapFactory;
-import com.xtremelabs.robolectric.shadows.ShadowBluetoothAdapter;
-import com.xtremelabs.robolectric.shadows.ShadowBluetoothDevice;
-import com.xtremelabs.robolectric.shadows.ShadowBundle;
-import com.xtremelabs.robolectric.shadows.ShadowCamera;
-import com.xtremelabs.robolectric.shadows.ShadowCameraParameters;
-import com.xtremelabs.robolectric.shadows.ShadowCameraSize;
-import com.xtremelabs.robolectric.shadows.ShadowCanvas;
-import com.xtremelabs.robolectric.shadows.ShadowColorMatrix;
-import com.xtremelabs.robolectric.shadows.ShadowColorMatrixColorFilter;
-import com.xtremelabs.robolectric.shadows.ShadowColorStateList;
-import com.xtremelabs.robolectric.shadows.ShadowComponentName;
-import com.xtremelabs.robolectric.shadows.ShadowCompoundButton;
-import com.xtremelabs.robolectric.shadows.ShadowConfiguration;
-import com.xtremelabs.robolectric.shadows.ShadowConnectivityManager;
-import com.xtremelabs.robolectric.shadows.ShadowContentResolver;
-import com.xtremelabs.robolectric.shadows.ShadowContentValues;
-import com.xtremelabs.robolectric.shadows.ShadowContext;
-import com.xtremelabs.robolectric.shadows.ShadowContextThemeWrapper;
-import com.xtremelabs.robolectric.shadows.ShadowContextWrapper;
-import com.xtremelabs.robolectric.shadows.ShadowCookieManager;
-import com.xtremelabs.robolectric.shadows.ShadowDefaultRequestDirector;
-import com.xtremelabs.robolectric.shadows.ShadowDialog;
-import com.xtremelabs.robolectric.shadows.ShadowDisplay;
-import com.xtremelabs.robolectric.shadows.ShadowDrawable;
-import com.xtremelabs.robolectric.shadows.ShadowEditText;
-import com.xtremelabs.robolectric.shadows.ShadowExpandableListView;
-import com.xtremelabs.robolectric.shadows.ShadowFloatMath;
-import com.xtremelabs.robolectric.shadows.ShadowGeoPoint;
-import com.xtremelabs.robolectric.shadows.ShadowGeocoder;
-import com.xtremelabs.robolectric.shadows.ShadowHandler;
-import com.xtremelabs.robolectric.shadows.ShadowImageView;
-import com.xtremelabs.robolectric.shadows.ShadowIntent;
-import com.xtremelabs.robolectric.shadows.ShadowIntentFilter;
-import com.xtremelabs.robolectric.shadows.ShadowItemizedOverlay;
-import com.xtremelabs.robolectric.shadows.ShadowLayoutInflater;
-import com.xtremelabs.robolectric.shadows.ShadowLayoutParams;
-import com.xtremelabs.robolectric.shadows.ShadowListActivity;
-import com.xtremelabs.robolectric.shadows.ShadowListView;
-import com.xtremelabs.robolectric.shadows.ShadowLocation;
-import com.xtremelabs.robolectric.shadows.ShadowLocationManager;
-import com.xtremelabs.robolectric.shadows.ShadowLooper;
-import com.xtremelabs.robolectric.shadows.ShadowMapActivity;
-import com.xtremelabs.robolectric.shadows.ShadowMapController;
-import com.xtremelabs.robolectric.shadows.ShadowMapView;
-import com.xtremelabs.robolectric.shadows.ShadowMatrix;
-import com.xtremelabs.robolectric.shadows.ShadowMediaPlayer;
-import com.xtremelabs.robolectric.shadows.ShadowMediaRecorder;
-import com.xtremelabs.robolectric.shadows.ShadowMediaStore;
-import com.xtremelabs.robolectric.shadows.ShadowMenuInflater;
-import com.xtremelabs.robolectric.shadows.ShadowMotionEvent;
-import com.xtremelabs.robolectric.shadows.ShadowNetworkInfo;
-import com.xtremelabs.robolectric.shadows.ShadowOverlayItem;
-import com.xtremelabs.robolectric.shadows.ShadowPaint;
-import com.xtremelabs.robolectric.shadows.ShadowPath;
-import com.xtremelabs.robolectric.shadows.ShadowPendingIntent;
-import com.xtremelabs.robolectric.shadows.ShadowPoint;
-import com.xtremelabs.robolectric.shadows.ShadowPointF;
-import com.xtremelabs.robolectric.shadows.ShadowPowerManager;
-import com.xtremelabs.robolectric.shadows.ShadowPreferenceManager;
-import com.xtremelabs.robolectric.shadows.ShadowRect;
-import com.xtremelabs.robolectric.shadows.ShadowRemoteViews;
-import com.xtremelabs.robolectric.shadows.ShadowResources;
-import com.xtremelabs.robolectric.shadows.ShadowSQLiteCursor;
-import com.xtremelabs.robolectric.shadows.ShadowSQLiteDatabase;
-import com.xtremelabs.robolectric.shadows.ShadowSQLiteOpenHelper;
-import com.xtremelabs.robolectric.shadows.ShadowSQLiteQueryBuilder;
-import com.xtremelabs.robolectric.shadows.ShadowService;
-import com.xtremelabs.robolectric.shadows.ShadowSettings;
-import com.xtremelabs.robolectric.shadows.ShadowSpannableStringBuilder;
-import com.xtremelabs.robolectric.shadows.ShadowSurfaceView;
-import com.xtremelabs.robolectric.shadows.ShadowTextUtils;
-import com.xtremelabs.robolectric.shadows.ShadowTextView;
-import com.xtremelabs.robolectric.shadows.ShadowToast;
-import com.xtremelabs.robolectric.shadows.ShadowTypedArray;
-import com.xtremelabs.robolectric.shadows.ShadowTypedValue;
-import com.xtremelabs.robolectric.shadows.ShadowURLSpan;
-import com.xtremelabs.robolectric.shadows.ShadowView;
-import com.xtremelabs.robolectric.shadows.ShadowViewGroup;
-import com.xtremelabs.robolectric.shadows.ShadowViewStub;
-import com.xtremelabs.robolectric.shadows.ShadowWebSettings;
-import com.xtremelabs.robolectric.shadows.ShadowWebView;
-import com.xtremelabs.robolectric.shadows.ShadowWifiManager;
-import com.xtremelabs.robolectric.shadows.ShadowWindow;
-import com.xtremelabs.robolectric.shadows.ShadowZoomButtonsController;
->>>>>>> 4105051d
 import com.xtremelabs.robolectric.util.HttpRequestInfo;
 import com.xtremelabs.robolectric.util.RequestMatcher;
 import com.xtremelabs.robolectric.util.Scheduler;
-
-@SuppressWarnings( { "UnusedDeclaration" })
+import org.apache.http.HttpRequest;
+import org.apache.http.HttpResponse;
+import org.apache.http.impl.client.DefaultRequestDirector;
+
+import java.util.Arrays;
+import java.util.List;
+
+@SuppressWarnings({"UnusedDeclaration"})
 public class Robolectric {
-<<<<<<< HEAD
-	public static Application application;
-
-	public static <T> T newInstanceOf(Class<T> clazz) {
-		return RobolectricInternals.newInstanceOf(clazz);
-	}
-
-	public static void bindShadowClass(Class<?> shadowClass) {
-		RobolectricInternals.bindShadowClass(shadowClass);
-	}
-
-	public static void bindDefaultShadowClasses() {
-		bindShadowClasses(getDefaultShadowClasses());
-	}
-
-	public static void bindShadowClasses(List<Class<?>> shadowClasses) {
-		for (Class<?> shadowClass : shadowClasses) {
-			bindShadowClass(shadowClass);
-		}
-	}
-
-	/**
-	 * Invoke this utility method in tests to reveal which Android api classes and methods are being invoked for which there are no shadows or shadow methods.
-	 * This helps expose which methods are being invoked either by a third party library or application code which need new shadow methods to be written.
-	 * Generates output for the current test only.
-	 */
-	public static void logMissingInvokedShadowMethods() {
-		ShadowWrangler.getInstance().logMissingInvokedShadowMethods();
-	}
-
-	public static List<Class<?>> getDefaultShadowClasses() {
-		return Arrays.asList(ShadowAbsoluteLayout.class, ShadowAbsSpinner.class, ShadowAbstractCursor.class, ShadowActivity.class, ShadowAdapterView.class,
-				ShadowAddress.class, ShadowAlarmManager.class, ShadowAlertDialog.class, ShadowAlertDialog.ShadowBuilder.class, ShadowApplication.class,
-				ShadowAppWidgetManager.class, ShadowArrayAdapter.class, ShadowAssetManager.class, ShadowAsyncTask.class, ShadowAudioManager.class,
-				ShadowBaseAdapter.class, ShadowBitmap.class, ShadowBitmapDrawable.class, ShadowBitmapFactory.class, ShadowBluetoothAdapter.class,
-				ShadowBluetoothDevice.class, ShadowBundle.class, ShadowCamera.class, ShadowCameraParameters.class, ShadowCameraSize.class, ShadowCanvas.class,
-				ShadowColorMatrix.class, ShadowColorMatrixColorFilter.class, ShadowColorStateList.class, ShadowComponentName.class, ShadowCompoundButton.class,
-				ShadowConfiguration.class, ShadowConnectivityManager.class, ShadowContentResolver.class, ShadowContentValues.class, ShadowContext.class,
-				ShadowContextWrapper.class, ShadowContextThemeWrapper.class, ShadowCookieManager.class, ShadowDefaultRequestDirector.class,
-				ShadowDisplay.class, ShadowDrawable.class, ShadowDialog.class, ShadowEditText.class, ShadowExpandableListView.class, ShadowFloatMath.class,
-				ShadowGeocoder.class, ShadowGeoPoint.class, ShadowHandler.class, ShadowImageView.class, ShadowIntent.class, ShadowIntentFilter.class,
-				ShadowItemizedOverlay.class, ShadowLayoutInflater.class, ShadowLayoutParams.class, ShadowListActivity.class, ShadowListView.class,
-				ShadowLocation.class, ShadowLocationManager.class, ShadowLooper.class, ShadowMapController.class, ShadowMapActivity.class, ShadowMapView.class,
-				ShadowMatrix.class, ShadowMediaPlayer.class, ShadowMediaRecorder.class, ShadowMediaStore.ShadowImages.ShadowMedia.class,
-				ShadowMenuInflater.class, ShadowMotionEvent.class, ShadowNetworkInfo.class, ShadowOverlayItem.class, ShadowPaint.class, ShadowPath.class,
-				ShadowPendingIntent.class, ShadowPoint.class, ShadowPointF.class, ShadowPowerManager.class, ShadowPreferenceManager.class,
-				ShadowPreference.class, ShadowPreferenceActivity.class, ShadowPreferenceCategory.class, ShadowPreferenceGroup.class,
-				ShadowPreferenceScreen.class, ShadowRect.class, ShadowRemoteViews.class, ShadowResources.class, ShadowResources.ShadowTheme.class,
-				ShadowService.class, ShadowSettings.class, ShadowSettings.ShadowSecure.class, ShadowSettings.ShadowSystem.class,
-				ShadowSpannableStringBuilder.class, ShadowSQLiteDatabase.class, ShadowSQLiteCursor.class, ShadowSQLiteOpenHelper.class,
-				ShadowSQLiteQueryBuilder.class, ShadowSurfaceView.class, ShadowTextUtils.class, ShadowTextView.class, ShadowToast.class,
-				ShadowTypedArray.class, ShadowTypedValue.class, ShadowURLSpan.class, ShadowView.class, ShadowViewGroup.class, ShadowWebSettings.class,
-				ShadowWebView.class, ShadowWifiManager.class, ShadowWindow.class, ShadowZoomButtonsController.class);
-	}
-
-	public static void resetStaticState() {
-		ShadowWrangler.getInstance().silence();
-		Robolectric.application = new Application();
-		ShadowBitmapFactory.reset();
-	}
-
-	public static <T> T directlyOn(T shadowedObject) {
-		return RobolectricInternals.directlyOn(shadowedObject);
-	}
-
-	public static ShadowDrawable shadowOf(Drawable instance) {
-		return (ShadowDrawable) shadowOf_(instance);
-	}
-
-	public static ShadowToast shadowOf(Toast instance) {
-		return (ShadowToast) shadowOf_(instance);
-	}
-
-	public static ShadowNetworkInfo shadowOf(NetworkInfo instance) {
-		return (ShadowNetworkInfo) shadowOf_(instance);
-	}
-
-	public static ShadowConnectivityManager shadowOf(ConnectivityManager instance) {
-		return (ShadowConnectivityManager) shadowOf_(instance);
-	}
-
-	public static ShadowBitmapDrawable shadowOf(BitmapDrawable instance) {
-		return (ShadowBitmapDrawable) shadowOf_(instance);
-	}
-
-	public static ShadowZoomButtonsController shadowOf(ZoomButtonsController instance) {
-		return (ShadowZoomButtonsController) shadowOf_(instance);
-	}
-
-	public static ShadowListView shadowOf(ListView instance) {
-		return (ShadowListView) shadowOf_(instance);
-	}
-
-	public static ExpandableListView shadowOf(ExpandableListView instance) {
-		return (ExpandableListView) shadowOf_(instance);
-	}
-
-	public static ShadowActivity shadowOf(Activity instance) {
-		return (ShadowActivity) shadowOf_(instance);
-	}
-
-	public static ShadowContextWrapper shadowOf(ContextWrapper instance) {
-		return (ShadowContextWrapper) shadowOf_(instance);
-	}
-
-	public static ShadowApplication shadowOf(Application instance) {
-		return (ShadowApplication) shadowOf_(instance);
-	}
-
-	public static ShadowContext shadowOf(Context instance) {
-		return (ShadowContext) shadowOf_(instance);
-	}
-
-	public static ShadowPaint shadowOf(Paint instance) {
-		return (ShadowPaint) shadowOf_(instance);
-	}
-
-	public static ShadowPath shadowOf(Path instance) {
-		return (ShadowPath) shadowOf_(instance);
-	}
-
-	public static ShadowPreference shadowOf(Preference instance) {
-		return (ShadowPreference) shadowOf_(instance);
-	}
-
-	public static ShadowPreferenceActivity shadowOf(PreferenceActivity instance) {
-		return (ShadowPreferenceActivity) shadowOf_(instance);
-	}
-
-	public static ShadowPreferenceCategory shadowOf(PreferenceCategory instance) {
-		return (ShadowPreferenceCategory) shadowOf_(instance);
-	}
-
-	public static ShadowPreferenceGroup shadowOf(PreferenceGroup instance) {
-		return (ShadowPreferenceGroup) shadowOf_(instance);
-	}
-
-	public static ShadowPreferenceScreen shadowOf(PreferenceScreen instance) {
-		return (ShadowPreferenceScreen) shadowOf_(instance);
-	}
-
-	public static ShadowListActivity shadowOf(ListActivity instance) {
-		return (ShadowListActivity) shadowOf_(instance);
-	}
-
-	public static ShadowHandler shadowOf(Handler instance) {
-		return (ShadowHandler) shadowOf_(instance);
-	}
-
-	public static ShadowColorMatrix shadowOf(ColorMatrix instance) {
-		return (ShadowColorMatrix) shadowOf_(instance);
-	}
-
-	public static ShadowIntent shadowOf(Intent instance) {
-		return (ShadowIntent) shadowOf_(instance);
-	}
-
-	public static ShadowView shadowOf(View instance) {
-		return (ShadowView) shadowOf_(instance);
-	}
-
-	public static ShadowViewGroup shadowOf(ViewGroup instance) {
-		return (ShadowViewGroup) shadowOf_(instance);
-	}
-
-	public static ShadowWebSettings shadowOf(WebSettings instance) {
-		return (ShadowWebSettings) shadowOf_(instance);
-	}
-
-	public static ShadowWebView shadowOf(WebView instance) {
-		return (ShadowWebView) shadowOf_(instance);
-	}
-=======
     public static Application application;
 
     public static <T> T newInstanceOf(Class<T> clazz) {
@@ -475,7 +194,12 @@
                 ShadowPoint.class,
                 ShadowPointF.class,
                 ShadowPowerManager.class,
+                ShadowPreference.class,
+                ShadowPreferenceActivity.class,
+                ShadowPreferenceCategory.class,
+                ShadowPreferenceGroup.class,
                 ShadowPreferenceManager.class,
+                ShadowPreferenceScreen.class,
                 ShadowRect.class,
                 ShadowRemoteViews.class,
                 ShadowResources.class,
@@ -572,6 +296,26 @@
     public static ShadowPath shadowOf(Path instance) {
         return (ShadowPath) shadowOf_(instance);
     }
+    
+    public static ShadowPreference shadowOf(Preference instance) {
+		return (ShadowPreference) shadowOf_(instance);
+	}
+
+	public static ShadowPreferenceActivity shadowOf(PreferenceActivity instance) {
+		return (ShadowPreferenceActivity) shadowOf_(instance);
+	}
+
+	public static ShadowPreferenceCategory shadowOf(PreferenceCategory instance) {
+		return (ShadowPreferenceCategory) shadowOf_(instance);
+	}
+
+	public static ShadowPreferenceGroup shadowOf(PreferenceGroup instance) {
+		return (ShadowPreferenceGroup) shadowOf_(instance);
+	}
+
+	public static ShadowPreferenceScreen shadowOf(PreferenceScreen instance) {
+		return (ShadowPreferenceScreen) shadowOf_(instance);
+	}
 
     public static ShadowListActivity shadowOf(ListActivity instance) {
         return (ShadowListActivity) shadowOf_(instance);
@@ -604,336 +348,55 @@
     public static ShadowWebView shadowOf(WebView instance) {
         return (ShadowWebView) shadowOf_(instance);
     }
->>>>>>> 4105051d
-
-	public static ShadowAdapterView shadowOf(AdapterView instance) {
-		return (ShadowAdapterView) shadowOf_(instance);
-	}
-
-	public static ShadowTextView shadowOf(TextView instance) {
-		return (ShadowTextView) shadowOf_(instance);
-	}
-
-	public static ShadowImageView shadowOf(ImageView instance) {
-		return (ShadowImageView) shadowOf_(instance);
-	}
-
-	public static ShadowRemoteViews shadowOf(RemoteViews instance) {
-		return (ShadowRemoteViews) shadowOf_(instance);
-	}
-
-	public static ShadowDialog shadowOf(Dialog instance) {
-		return (ShadowDialog) shadowOf_(instance);
-	}
-
-	public static ShadowDefaultRequestDirector shadowOf(DefaultRequestDirector instance) {
-		return (ShadowDefaultRequestDirector) shadowOf_(instance);
-	}
-
-	public static ShadowAlertDialog shadowOf(AlertDialog instance) {
-		return (ShadowAlertDialog) shadowOf_(instance);
-	}
-
-	public static ShadowLooper shadowOf(Looper instance) {
-		return (ShadowLooper) shadowOf_(instance);
-	}
-
-	public static ShadowCanvas shadowOf(Canvas instance) {
-		return (ShadowCanvas) shadowOf_(instance);
-	}
-
-	public static ShadowLocationManager shadowOf(LocationManager instance) {
-		return (ShadowLocationManager) shadowOf_(instance);
-	}
-
-	public static ShadowAppWidgetManager shadowOf(AppWidgetManager instance) {
-		return (ShadowAppWidgetManager) shadowOf_(instance);
-	}
-
-	public static ShadowResources shadowOf(Resources instance) {
-		return (ShadowResources) shadowOf_(instance);
-	}
-
-<<<<<<< HEAD
-	public static ShadowLayoutInflater shadowOf(LayoutInflater instance) {
-		return (ShadowLayoutInflater) shadowOf_(instance);
-	}
-
-	public static ShadowMenuInflater shadowOf(MenuInflater instance) {
-		return (ShadowMenuInflater) shadowOf_(instance);
-	}
-
-	public static ShadowDisplay shadowOf(Display instance) {
-		return (ShadowDisplay) shadowOf_(instance);
-	}
-
-	public static ShadowAudioManager shadowOf(AudioManager instance) {
-		return (ShadowAudioManager) shadowOf_(instance);
-	}
-
-	public static ShadowGeocoder shadowOf(Geocoder instance) {
-		return (ShadowGeocoder) shadowOf_(instance);
-	}
-
-	public static ShadowSQLiteDatabase shadowOf(SQLiteDatabase other) {
-		return (ShadowSQLiteDatabase) Robolectric.shadowOf_(other);
-	}
-
-	public static ShadowSQLiteCursor shadowOf(SQLiteCursor other) {
-		return (ShadowSQLiteCursor) Robolectric.shadowOf_(other);
-	}
-
-	public static ShadowSQLiteOpenHelper shadowOf(SQLiteOpenHelper other) {
-		return (ShadowSQLiteOpenHelper) Robolectric.shadowOf_(other);
-	}
-
-	public static ShadowSQLiteQueryBuilder shadowOf(SQLiteQueryBuilder other) {
-		return (ShadowSQLiteQueryBuilder) Robolectric.shadowOf_(other);
-	}
-
-	public static ShadowContentValues shadowOf(ContentValues other) {
-		return (ShadowContentValues) Robolectric.shadowOf_(other);
-	}
-
-	public static ShadowCamera shadowOf(Camera instance) {
-		return (ShadowCamera) shadowOf_(instance);
-	}
-
-	public static ShadowCameraParameters shadowOf(Camera.Parameters instance) {
-		return (ShadowCameraParameters) shadowOf_(instance);
-	}
-
-	public static ShadowCameraSize shadowOf(Camera.Size instance) {
-		return (ShadowCameraSize) shadowOf_(instance);
-	}
-
-	public static ShadowMediaPlayer shadowOf(MediaPlayer instance) {
-		return (ShadowMediaPlayer) shadowOf_(instance);
-	}
-
-	public static ShadowMediaRecorder shadowOf(MediaRecorder instance) {
-		return (ShadowMediaRecorder) shadowOf_(instance);
-	}
-
-	public static ShadowAssetManager shadowOf(AssetManager instance) {
-		return (ShadowAssetManager) Robolectric.shadowOf_(instance);
-	}
-
-	public static ShadowAlarmManager shadowOf(AlarmManager instance) {
-		return (ShadowAlarmManager) Robolectric.shadowOf_(instance);
-	}
-
-	public static ShadowConfiguration shadowOf(Configuration instance) {
-		return (ShadowConfiguration) Robolectric.shadowOf_(instance);
-	}
-
-	public static ShadowBitmap shadowOf(Bitmap other) {
-		return (ShadowBitmap) Robolectric.shadowOf_(other);
-	}
-
-	public static ShadowBluetoothAdapter shadowOf(BluetoothAdapter other) {
-		return (ShadowBluetoothAdapter) Robolectric.shadowOf_(other);
-	}
-
-	public static ShadowBluetoothDevice shadowOf(BluetoothDevice other) {
-		return (ShadowBluetoothDevice) Robolectric.shadowOf_(other);
-	}
-
-	public static ShadowMatrix shadowOf(Matrix other) {
-		return (ShadowMatrix) Robolectric.shadowOf_(other);
-	}
-
-	public static ShadowMotionEvent shadowOf(MotionEvent other) {
-		return (ShadowMotionEvent) Robolectric.shadowOf_(other);
-	}
-
-	@SuppressWarnings( { "unchecked" })
-	public static <P, R> P shadowOf_(R instance) {
-		return (P) ShadowWrangler.getInstance().shadowOf(instance);
-	}
-
-	/**
-	 * Runs any background tasks previously queued by {@link android.os.AsyncTask#execute(Object[])}.
-	 * <p/>
-	 * <p/>
-	 * Note: calling this method does not pause or un-pause the scheduler.
-	 */
-	public static void runBackgroundTasks() {
-		getBackgroundScheduler().advanceBy(0);
-	}
-
-	/**
-	 * Runs any immediately runnable tasks previously queued on the UI thread, e.g. by {@link Activity#runOnUiThread(Runnable)} or
-	 * {@link android.os.AsyncTask#onPostExecute(Object)}.
-	 * <p/>
-	 * <p/>
-	 * Note: calling this method does not pause or un-pause the scheduler.
-	 */
-	public static void runUiThreadTasks() {
-		getUiThreadScheduler().advanceBy(0);
-	}
-
-	/**
-	 * Sets up an HTTP response to be returned by calls to Apache's {@code HttpClient} implementers.
-	 * 
-	 * @param statusCode
-	 *            the status code of the response
-	 * @param responseBody
-	 *            the body of the response
-	 */
-	public static void addPendingHttpResponse(int statusCode, String responseBody) {
-		getFakeHttpLayer().addPendingHttpResponse(statusCode, responseBody);
-	}
-
-	/**
-	 * Sets up an HTTP response to be returned by calls to Apache's {@code HttpClient} implementers.
-	 * 
-	 * @param httpResponse
-	 *            the response
-	 */
-	public static void addPendingHttpResponse(HttpResponse httpResponse) {
-		getFakeHttpLayer().addPendingHttpResponse(httpResponse);
-	}
-
-	/**
-	 * Accessor to obtain HTTP requests made during the current test in the order in which they were made.
-	 * 
-	 * @param index
-	 *            index of the request to retrieve.
-	 * @return the requested request.
-	 */
-	public static HttpRequest getSentHttpRequest(int index) {
-		return ShadowDefaultRequestDirector.getSentHttpRequest(index);
-	}
-
-	/**
-	 * Accessor to obtain metadata for an HTTP request made during the current test in the order in which they were made.
-	 * 
-	 * @param index
-	 *            index of the request to retrieve.
-	 * @return the requested request metadata.
-	 */
-	public static HttpRequestInfo getSentHttpRequestInfo(int index) {
-		return ShadowDefaultRequestDirector.getSentHttpRequestInfo(index);
-	}
-
-	/**
-	 * Adds an HTTP response rule. The response will be returned when the rule is matched.
-	 * 
-	 * @param method
-	 *            method to match.
-	 * @param uri
-	 *            uri to match.
-	 * @param response
-	 *            response to return when a match is found.
-	 */
-	public static void addHttpResponseRule(String method, String uri, HttpResponse response) {
-		getFakeHttpLayer().addHttpResponseRule(method, uri, response);
-	}
-
-	/**
-	 * Adds an HTTP response rule with a default method of GET. The response will be returned when the rule is matched.
-	 * 
-	 * @param uri
-	 *            uri to match.
-	 * @param response
-	 *            response to return when a match is found.
-	 */
-	public static void addHttpResponseRule(String uri, HttpResponse response) {
-		getFakeHttpLayer().addHttpResponseRule(uri, response);
-	}
-
-	/**
-	 * Adds an HTTP response rule. The response will be returned when the rule is matched.
-	 * 
-	 * @param uri
-	 *            uri to match.
-	 * @param response
-	 *            response to return when a match is found.
-	 */
-	public static void addHttpResponseRule(String uri, String response) {
-		getFakeHttpLayer().addHttpResponseRule(uri, response);
-	}
-
-	/**
-	 * Adds an HTTP response rule. The response will be returned when the rule is matched.
-	 * 
-	 * @param requestMatcher
-	 *            custom {@code RequestMatcher}.
-	 * @param response
-	 *            response to return when a match is found.
-	 */
-	public static void addHttpResponseRule(FakeHttpLayer.RequestMatcher requestMatcher, HttpResponse response) {
-		getFakeHttpLayer().addHttpResponseRule(requestMatcher, response);
-	}
-
-	public static FakeHttpLayer getFakeHttpLayer() {
-		return getShadowApplication().getFakeHttpLayer();
-	}
-
-	public static void setDefaultHttpResponse(int statusCode, String responseBody) {
-		getFakeHttpLayer().setDefaultHttpResponse(statusCode, responseBody);
-	}
-
-	public static void setDefaultHttpResponse(HttpResponse defaultHttpResponse) {
-		getFakeHttpLayer().setDefaultHttpResponse(defaultHttpResponse);
-	}
-
-	public static void pauseLooper(Looper looper) {
-		ShadowLooper.pauseLooper(looper);
-	}
-
-	public static void unPauseLooper(Looper looper) {
-		ShadowLooper.unPauseLooper(looper);
-	}
-
-	public static void pauseMainLooper() {
-		ShadowLooper.pauseMainLooper();
-	}
-
-	public static void unPauseMainLooper() {
-		ShadowLooper.unPauseMainLooper();
-	}
-
-	public static Scheduler getUiThreadScheduler() {
-		return shadowOf(Looper.getMainLooper()).getScheduler();
-	}
-
-	public static Scheduler getBackgroundScheduler() {
-		return getShadowApplication().getBackgroundScheduler();
-	}
-
-	public static ShadowApplication getShadowApplication() {
-		return shadowOf(Robolectric.application);
-	}
-
-	/**
-	 * Calls {@code performClick()} on a {@code View} after ensuring that it and its ancestors are visible and that it is enabled.
-	 * 
-	 * @param view
-	 *            the view to click on
-	 * @return true if {@code View.OnClickListener}s were found and fired, false otherwise.
-	 * @throws RuntimeException
-	 *             if the preconditions are not met.
-	 */
-	public static boolean clickOn(View view) {
-		return shadowOf(view).checkedPerformClick();
-	}
-
-	public static String visualize(View view) {
-		Canvas canvas = new Canvas();
-		view.draw(canvas);
-		return shadowOf(canvas).getDescription();
-	}
-
-	public static String visualize(Canvas canvas) {
-		return shadowOf(canvas).getDescription();
-	}
-
-	public static String visualize(Bitmap bitmap) {
-		return shadowOf(bitmap).getDescription();
-	}
-=======
+
+    public static ShadowAdapterView shadowOf(AdapterView instance) {
+        return (ShadowAdapterView) shadowOf_(instance);
+    }
+
+    public static ShadowTextView shadowOf(TextView instance) {
+        return (ShadowTextView) shadowOf_(instance);
+    }
+
+    public static ShadowImageView shadowOf(ImageView instance) {
+        return (ShadowImageView) shadowOf_(instance);
+    }
+
+    public static ShadowRemoteViews shadowOf(RemoteViews instance) {
+        return (ShadowRemoteViews) shadowOf_(instance);
+    }
+
+    public static ShadowDialog shadowOf(Dialog instance) {
+        return (ShadowDialog) shadowOf_(instance);
+    }
+
+    public static ShadowDefaultRequestDirector shadowOf(DefaultRequestDirector instance) {
+        return (ShadowDefaultRequestDirector) shadowOf_(instance);
+    }
+
+    public static ShadowAlertDialog shadowOf(AlertDialog instance) {
+        return (ShadowAlertDialog) shadowOf_(instance);
+    }
+
+    public static ShadowLooper shadowOf(Looper instance) {
+        return (ShadowLooper) shadowOf_(instance);
+    }
+
+    public static ShadowCanvas shadowOf(Canvas instance) {
+        return (ShadowCanvas) shadowOf_(instance);
+    }
+
+    public static ShadowLocationManager shadowOf(LocationManager instance) {
+        return (ShadowLocationManager) shadowOf_(instance);
+    }
+
+    public static ShadowAppWidgetManager shadowOf(AppWidgetManager instance) {
+        return (ShadowAppWidgetManager) shadowOf_(instance);
+    }
+
+    public static ShadowResources shadowOf(Resources instance) {
+        return (ShadowResources) shadowOf_(instance);
+    }
+
     public static ShadowLayoutInflater shadowOf(LayoutInflater instance) {
         return (ShadowLayoutInflater) shadowOf_(instance);
     }
@@ -1197,5 +660,4 @@
     public static String visualize(Bitmap bitmap) {
         return shadowOf(bitmap).getDescription();
     }
->>>>>>> 4105051d
 }