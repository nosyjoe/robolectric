--- conflicted
+++ resolved
@@ -1,22 +1,5 @@
 package com.xtremelabs.robolectric.shadows;
 
-<<<<<<< HEAD
-import static com.xtremelabs.robolectric.Robolectric.shadowOf;
-
-import java.io.ByteArrayInputStream;
-import java.io.ByteArrayOutputStream;
-import java.io.IOException;
-import java.io.ObjectInputStream;
-import java.io.ObjectOutputStream;
-import java.io.Serializable;
-import java.util.ArrayList;
-import java.util.HashMap;
-import java.util.Map;
-import java.util.HashSet;
-import java.util.Set;
-
-=======
->>>>>>> 2dee4ab5
 import android.content.ComponentName;
 import android.content.Context;
 import android.content.Intent;
@@ -29,14 +12,10 @@
 import com.xtremelabs.robolectric.internal.RealObject;
 import com.xtremelabs.robolectric.util.Join;
 
-<<<<<<< HEAD
-import java.util.List;
-=======
 import java.io.*;
 import java.util.*;
 
 import static com.xtremelabs.robolectric.Robolectric.shadowOf;
->>>>>>> 2dee4ab5
 
 @SuppressWarnings({"UnusedDeclaration"})
 @Implements(Intent.class)
@@ -50,13 +29,9 @@
     private Uri data;
     private int flags;
     private Class<?> intentClass;
-<<<<<<< HEAD
-    private Set<String> categories = new HashSet<String>();
-=======
     private String packageName;
     private Set<String> categories = new HashSet<String>();
     private String uri;
->>>>>>> 2dee4ab5
 
     @Implementation
     public static Intent createChooser(Intent target, CharSequence title) {
@@ -180,23 +155,6 @@
     public Intent addFlags(int flags) {
     	this.flags |= flags;
     	return realIntent;
-    }
-
-    @Implementation
-    public Intent addFlags(int flags) {
-        this.flags = this.flags | flags;
-        return realIntent;
-    }
-
-    @Implementation
-    public Intent addCategory(String category) {
-        this.categories.add(category);
-        return realIntent;
-    }
-
-    @Implementation
-    public Set<String> getCategories() {
-        return this.categories;
     }
 
     @Implementation
