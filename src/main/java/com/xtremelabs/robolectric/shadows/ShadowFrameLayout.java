package com.xtremelabs.robolectric.shadows;

<<<<<<< HEAD
import android.content.Context;
import android.util.AttributeSet;
import android.view.View.MeasureSpec;
import android.view.ViewGroup;
import android.widget.FrameLayout;

=======
import android.view.View;
import android.view.ViewGroup;
import android.widget.FrameLayout;
>>>>>>> 809d8cbb
import com.xtremelabs.robolectric.internal.Implementation;
import com.xtremelabs.robolectric.internal.Implements;

/**
 * Shadow for {@link FrameLayout} that simulates its implementation.
 */
@SuppressWarnings("UnusedDeclaration")
@Implements(FrameLayout.class)
public class ShadowFrameLayout extends ShadowViewGroup {
<<<<<<< HEAD

    public void __constructor__(Context context, AttributeSet attributeSet, int defStyle) {
        setLayoutParams(new ViewGroup.MarginLayoutParams(0, 0));
        super.__constructor__(context, attributeSet, defStyle);
    }
    
    @Implementation
    public void onMeasure(int widthMeasureSpec, int heightMeasureSpec) {
    	int width = MeasureSpec.getSize(widthMeasureSpec);
    	int height = MeasureSpec.getSize(heightMeasureSpec);
    	
    	layout(right, top, right + width, top + height);
    }    
=======
    private FrameLayout.LayoutParams layoutParams = new FrameLayout.LayoutParams(0, 0);

    @Implementation
    @Override
    public ViewGroup.LayoutParams getLayoutParams() {
        return layoutParams;
    }

    @Override
    protected void setChildLayoutParams(View child) {
        child.setLayoutParams(new FrameLayout.LayoutParams(0, 0));
    }

>>>>>>> 809d8cbb
}<|MERGE_RESOLUTION|>--- conflicted
+++ resolved
@@ -1,17 +1,11 @@
 package com.xtremelabs.robolectric.shadows;
 
-<<<<<<< HEAD
 import android.content.Context;
 import android.util.AttributeSet;
+import android.view.View;
 import android.view.View.MeasureSpec;
 import android.view.ViewGroup;
 import android.widget.FrameLayout;
-
-=======
-import android.view.View;
-import android.view.ViewGroup;
-import android.widget.FrameLayout;
->>>>>>> 809d8cbb
 import com.xtremelabs.robolectric.internal.Implementation;
 import com.xtremelabs.robolectric.internal.Implements;
 
@@ -21,7 +15,7 @@
 @SuppressWarnings("UnusedDeclaration")
 @Implements(FrameLayout.class)
 public class ShadowFrameLayout extends ShadowViewGroup {
-<<<<<<< HEAD
+    private FrameLayout.LayoutParams layoutParams = new FrameLayout.LayoutParams(0, 0);
 
     public void __constructor__(Context context, AttributeSet attributeSet, int defStyle) {
         setLayoutParams(new ViewGroup.MarginLayoutParams(0, 0));
@@ -34,9 +28,7 @@
     	int height = MeasureSpec.getSize(heightMeasureSpec);
     	
     	layout(right, top, right + width, top + height);
-    }    
-=======
-    private FrameLayout.LayoutParams layoutParams = new FrameLayout.LayoutParams(0, 0);
+    }
 
     @Implementation
     @Override
@@ -48,6 +40,4 @@
     protected void setChildLayoutParams(View child) {
         child.setLayoutParams(new FrameLayout.LayoutParams(0, 0));
     }
-
->>>>>>> 809d8cbb
 }