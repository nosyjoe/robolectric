package com.xtremelabs.robolectric.shadows;

import android.text.TextUtils;
import android.text.TextPaint;
import com.xtremelabs.robolectric.internal.Implementation;
import com.xtremelabs.robolectric.internal.Implements;
import com.xtremelabs.robolectric.util.Join;

import java.util.Collection;

@SuppressWarnings({"UnusedDeclaration"})
@Implements(TextUtils.class)
public class ShadowTextUtils {
    @Implementation
    public static boolean equals(CharSequence a, CharSequence b) {
        return (a == b) || (a instanceof String && a.equals(b));
    }

    @Implementation
    public static CharSequence expandTemplate(CharSequence template,
                                              CharSequence... values) {
        String s = template.toString();
        for (int i = 0, valuesLength = values.length; i < valuesLength; i++) {
            CharSequence value = values[i];
            s = s.replace("^" + (i + 1), value);
        }
        return s;
    }

    @Implementation
    public static boolean isEmpty(CharSequence s) {
      return (s == null || s.length() == 0);
    }

    @Implementation
    public static String join(CharSequence delimiter, Iterable tokens) {
        return Join.join((String) delimiter, (Collection) tokens);
    }

    @Implementation
    public static String join(CharSequence delimiter, Object[] tokens) {
        return Join.join((String) delimiter, tokens);
    }

    @Implementation
<<<<<<< HEAD
    public static boolean isDigitsOnly(CharSequence str) {
        final int len = str.length();
        for (int i = 0; i < len; i++) {
          if (!Character.isDigit(str.charAt(i))) {
            return false;
          }
        }
        return true;
    }
    
    @Implementation
    public static String[] split(String text, String expression) {
    	if(text.length() == 0) {
    		return new String[]{};
    	}
    	
    	return text.split(expression);
=======
    public static CharSequence ellipsize(CharSequence text,
                                         TextPaint p,
                                         float avail, TextUtils.TruncateAt where) {
        return text;
>>>>>>> 809d8cbb
    }

    @Implementation
    public static String htmlEncode(String s) {
        StringBuilder sb = new StringBuilder();
        char c;
        for (int i = 0; i < s.length(); i++) {
            c = s.charAt(i);
            switch (c) {
                case '<':
                    sb.append("&lt;"); //$NON-NLS-1$
                    break;
                case '>':
                    sb.append("&gt;"); //$NON-NLS-1$
                    break;
                case '&':
                    sb.append("&amp;"); //$NON-NLS-1$
                    break;
                case '\'':
                    sb.append("&apos;"); //$NON-NLS-1$
                    break;
                case '"':
                    sb.append("&quot;"); //$NON-NLS-1$
                    break;
                default:
                    sb.append(c);
            }
        }
        return sb.toString();
    }
}<|MERGE_RESOLUTION|>--- conflicted
+++ resolved
@@ -1,7 +1,7 @@
 package com.xtremelabs.robolectric.shadows;
 
+import android.text.TextPaint;
 import android.text.TextUtils;
-import android.text.TextPaint;
 import com.xtremelabs.robolectric.internal.Implementation;
 import com.xtremelabs.robolectric.internal.Implements;
 import com.xtremelabs.robolectric.util.Join;
@@ -43,7 +43,6 @@
     }
 
     @Implementation
-<<<<<<< HEAD
     public static boolean isDigitsOnly(CharSequence str) {
         final int len = str.length();
         for (int i = 0; i < len; i++) {
@@ -56,17 +55,18 @@
     
     @Implementation
     public static String[] split(String text, String expression) {
-    	if(text.length() == 0) {
-    		return new String[]{};
-    	}
-    	
-    	return text.split(expression);
-=======
+        if(text.length() == 0) {
+            return new String[]{};
+        }
+        
+        return text.split(expression);
+    }
+
+    @Implementation
     public static CharSequence ellipsize(CharSequence text,
                                          TextPaint p,
                                          float avail, TextUtils.TruncateAt where) {
         return text;
->>>>>>> 809d8cbb
     }
 
     @Implementation
