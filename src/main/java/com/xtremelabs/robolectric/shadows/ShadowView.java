--- conflicted
+++ resolved
@@ -3,11 +3,8 @@
 import android.content.Context;
 import android.content.res.Resources;
 import android.graphics.Bitmap;
-<<<<<<< HEAD
-=======
 import android.graphics.Point;
 import android.graphics.drawable.ColorDrawable;
->>>>>>> 6ca1c54a
 import android.graphics.drawable.Drawable;
 import android.util.AttributeSet;
 import android.view.MotionEvent;
@@ -21,10 +18,7 @@
 import com.xtremelabs.robolectric.internal.RealObject;
 import com.xtremelabs.robolectric.util.ReflectionUtil;
 import java.io.PrintStream;
-<<<<<<< HEAD
-=======
 import java.lang.reflect.InvocationTargetException;
->>>>>>> 6ca1c54a
 import java.lang.reflect.Method;
 import java.util.HashMap;
 import java.util.Map;
@@ -76,16 +70,13 @@
     private View.OnTouchListener onTouchListener;
     protected AttributeSet attributeSet;
     private boolean drawingCacheEnabled;
-<<<<<<< HEAD
     private Drawable backgroundDrawable;
     private int measuredWidth;
     private int measuredHeight;
-=======
     public Point scrollToCoordinates;
     private boolean didRequestLayout;
     private Drawable background;
     private Animation animation;
->>>>>>> 6ca1c54a
 
     public void __constructor__(Context context) {
         __constructor__(context, null);
@@ -109,16 +100,12 @@
         applyVisibilityAttribute();
         applyEnabledAttribute();
         applyBackgroundAttribute();
-<<<<<<< HEAD
+        applyTagAttribute();
         applyOnClickAttribute();
     }
 
     public View.OnClickListener getOnClickListener() {
       return onClickListener;
-=======
-        applyTagAttribute();
-        applyOnClickAttribute();
->>>>>>> 6ca1c54a
     }
 
     @Implementation
@@ -600,7 +587,6 @@
     /**
      * Non-Android accessor.
      *
-<<<<<<< HEAD
      * @return the resource ID of this views background
      */
     public int getBackgroundResourceId() {
@@ -629,8 +615,6 @@
     /**
      * Non-Android accessor.
      *
-=======
->>>>>>> 6ca1c54a
      * @return whether or not {@link #invalidate()} has been called
      */
     public boolean wasInvalidated() {
@@ -788,22 +772,6 @@
     }
 
     private void applyOnClickAttribute() {
-<<<<<<< HEAD
-        final String methodName = attributeSet.getAttributeValue("android", "onClick");
-        if (methodName != null) {
-            setOnClickListener(new View.OnClickListener() {
-                @Override public void onClick(View view) {
-                  try {
-                    final Method method = context.getClass().getMethod(methodName, View.class);
-                    method.invoke(context, view);
-                    
-                  } catch (Exception ex) {
-                    throw new RuntimeException("failed to invoke onClick method " + methodName, ex);
-                  }
-                }
-            });
-        }
-=======
         final String handlerName = attributeSet.getAttributeValue("android",
                 "onClick");
         if (handlerName == null) {
@@ -840,7 +808,6 @@
                 }
             }
         });
->>>>>>> 6ca1c54a
     }
 
     private boolean noParentHasFocus(View view) {
