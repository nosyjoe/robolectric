--- conflicted
+++ resolved
@@ -18,12 +18,10 @@
     private String provider;
     private double latitude;
     private double longitude;
-<<<<<<< HEAD
     private double altitude;
     private float accuracy;
     private float bearing;
     private float speed;
-=======
     private float accuracy;
     
     // Cache the inputs and outputs of computeDistanceAndBearing
@@ -40,7 +38,6 @@
     public void __constructor__(String provider) {
     	this.provider = provider;
     }
->>>>>>> 6ca1c54a
 
     @Implementation
     public String getProvider() {
@@ -83,7 +80,6 @@
     }
 
     @Implementation
-<<<<<<< HEAD
     public double getAltitude() {
         return altitude;
     }
@@ -128,17 +124,6 @@
         return this.accuracy > 0;
     }
 
-=======
-    public float getAccuracy() {
-		return accuracy;
-	}
-    
-    @Implementation
-    public void setAccuracy(float accuracy) {
-		this.accuracy = accuracy;
-	}
-    
->>>>>>> 6ca1c54a
     @Override @Implementation
     public boolean equals(Object o) {
         if (o == null) return false;
@@ -183,23 +168,6 @@
                 ", accuracy=" + accuracy +
                 '}';
     }
-<<<<<<< HEAD
-
-    private static float[] distanceBetween;
-
-    public static void setDistanceBetween(float[] distanceBetween) {
-        ShadowLocation.distanceBetween = distanceBetween;
-    }
-
-    @Implementation
-    public static void distanceBetween(double startLatitude,
-                                       double startLongitude,
-                                       double endLatitude,
-                                       double endLongitude,
-                                       float[] results){
-        if (distanceBetween != null && results.length == distanceBetween.length){
-            System.arraycopy(distanceBetween, 0, results, 0, results.length);
-=======
     
     private static void computeDistanceAndBearing(double lat1, double lon1,
             double lat2, double lon2, float[] results) {
@@ -383,7 +351,6 @@
                 mInitialBearing = mResults[1];
             }
             return mInitialBearing;
->>>>>>> 6ca1c54a
         }
     }
 }