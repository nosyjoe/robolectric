package com.xtremelabs.robolectric.internal;

import android.util.AttributeSet;
<<<<<<< HEAD

import com.xtremelabs.robolectric.res.AttrResourceLoader;
import com.xtremelabs.robolectric.res.ResourceExtractor;

public class TestAttributeSet<P> implements AttributeSet {
	Map<String, String> attributes = new HashMap<String, String>();
	private ResourceExtractor resourceExtractor;
	private AttrResourceLoader attrResourceLoader;
	private Class<? extends P> viewClass;

	public TestAttributeSet(Map<String, String> attributes, ResourceExtractor resourceExtractor, AttrResourceLoader attrResourceLoader,
			Class<? extends P> viewClass) {
		this.attributes = attributes;
		this.resourceExtractor = resourceExtractor;
		this.attrResourceLoader = attrResourceLoader;
		this.viewClass = viewClass;
	}

	@Override
	public boolean getAttributeBooleanValue(String namespace, String attribute, boolean defaultValue) {
		String value = getAttributeValueInMap(attribute);
		return (value != null) ? Boolean.valueOf(value) : defaultValue;
	}

	@Override
	public String getAttributeValue(String namespace, String attribute) {
		return getAttributeValueInMap(attribute);
	}

	/**
	 * Method added so that ShadowClasses can also put values in the AttributeSet
	 * 
	 * @param namespace
	 *            the namespace of the attribute
	 * @param attribute
	 *            the attribute name
	 * @param value
	 *            the value of the attribute
	 */
	public void setAttributeValue(String namespace, String attribute, CharSequence value) {
		if (this.attributes == null) {
			throw new IllegalStateException("The TestAttributeSet does not have an associated Attribute Map");
		}
		this.attributes.put(namespace + ":" + attribute, value.toString());
	}

	@Override
	public int getAttributeIntValue(String namespace, String attribute, int defaultValue) {
		String value = getAttributeValueInMap(attribute);

		if (attrResourceLoader.hasAttributeFor(viewClass, "xxx", attribute)) {
			value = attrResourceLoader.convertValueToEnum(viewClass, "xxx", attribute, value);
		}

		return (value != null) ? Integer.valueOf(value) : defaultValue;
	}

	@Override
	public int getAttributeCount() {
		throw new UnsupportedOperationException();
	}

	@Override
	public String getAttributeName(int index) {
		throw new UnsupportedOperationException();
	}

	@Override
	public String getAttributeValue(int index) {
		throw new UnsupportedOperationException();
	}

	@Override
	public String getPositionDescription() {
		throw new UnsupportedOperationException();
	}

	@Override
	public int getAttributeNameResource(int index) {
		throw new UnsupportedOperationException();
	}

	@Override
	public int getAttributeListValue(String namespace, String attribute, String[] options, int defaultValue) {
		throw new UnsupportedOperationException();
	}

	@Override
	public int getAttributeUnsignedIntValue(String namespace, String attribute, int defaultValue) {
		throw new UnsupportedOperationException();
	}

	@Override
	public float getAttributeFloatValue(String namespace, String attribute, float defaultValue) {
		throw new UnsupportedOperationException();
	}

	@Override
	public int getAttributeListValue(int index, String[] options, int defaultValue) {
		throw new UnsupportedOperationException();
	}

	@Override
	public boolean getAttributeBooleanValue(int resourceId, boolean defaultValue) {
		throw new UnsupportedOperationException();
	}

	@Override
	public int getAttributeResourceValue(String namespace, String attribute, int defaultValue) {
		String value = getAttributeValueInMap(attribute);
=======
import android.view.View;
import com.xtremelabs.robolectric.res.AttrResourceLoader;
import com.xtremelabs.robolectric.res.ResourceExtractor;

import java.util.HashMap;
import java.util.Map;

public class TestAttributeSet implements AttributeSet {
    Map<String, String> attributes = new HashMap<String, String>();
    private ResourceExtractor resourceExtractor;
    private AttrResourceLoader attrResourceLoader;
    private Class<? extends View> viewClass;

    public TestAttributeSet() {
        this.attributes = new HashMap<String, String>();
    }

    public TestAttributeSet(Map<String, String> attributes, ResourceExtractor resourceExtractor,
                            AttrResourceLoader attrResourceLoader, Class<? extends View> viewClass) {
        this.attributes = attributes;
        this.resourceExtractor = resourceExtractor;
        this.attrResourceLoader = attrResourceLoader;
        this.viewClass = viewClass;
    }

    public TestAttributeSet put(String name, String value) {
        attributes.put(name, value);
        return this;
    }

    @Override public boolean getAttributeBooleanValue(String namespace, String attribute, boolean defaultValue) {
        String value = getAttributeValueInMap(attribute);
        return (value != null) ? Boolean.valueOf(value) : defaultValue;
    }

    @Override public String getAttributeValue(String namespace, String attribute) {
        return getAttributeValueInMap(attribute);
    }

    @Override public int getAttributeIntValue(String namespace, String attribute, int defaultValue) {
        String value = getAttributeValueInMap(attribute);

        if (attrResourceLoader.hasAttributeFor(viewClass, "xxx", attribute)) {
            value = attrResourceLoader.convertValueToEnum(viewClass, "xxx", attribute, value);
        }

        return (value != null) ? Integer.valueOf(value) : defaultValue;
    }

    @Override public int getAttributeCount() {
        throw new UnsupportedOperationException();
    }

    @Override public String getAttributeName(int index) {
        throw new UnsupportedOperationException();
    }

    @Override public String getAttributeValue(int index) {
        throw new UnsupportedOperationException();
    }

    @Override public String getPositionDescription() {
        throw new UnsupportedOperationException();
    }

    @Override public int getAttributeNameResource(int index) {
        throw new UnsupportedOperationException();
    }

    @Override public int getAttributeListValue(String namespace, String attribute, String[] options, int defaultValue) {
        throw new UnsupportedOperationException();
    }

    @Override public int getAttributeUnsignedIntValue(String namespace, String attribute, int defaultValue) {
        throw new UnsupportedOperationException();
    }

    @Override public float getAttributeFloatValue(String namespace, String attribute, float defaultValue) {
        throw new UnsupportedOperationException();
    }

    @Override public int getAttributeListValue(int index, String[] options, int defaultValue) {
        throw new UnsupportedOperationException();
    }

    @Override public boolean getAttributeBooleanValue(int resourceId, boolean defaultValue) {
        throw new UnsupportedOperationException();
    }

    @Override public int getAttributeResourceValue(String namespace, String attribute, int defaultValue) {
        String value = getAttributeValueInMap(attribute);
>>>>>>> 4105051d
		return (value != null) ? resourceExtractor.getResourceId(value) : defaultValue;
    }

    @Override public int getAttributeResourceValue(int resourceId, int defaultValue) {
        String attrName = resourceExtractor.getResourceName(resourceId);
        String value = getAttributeValueInMap(attrName);
		return (value == null) ? defaultValue : resourceExtractor.getResourceId(value);
    }

    @Override public int getAttributeIntValue(int index, int defaultValue) {
        throw new UnsupportedOperationException();
    }

    @Override public int getAttributeUnsignedIntValue(int index, int defaultValue) {
        throw new UnsupportedOperationException();
    }

    @Override public float getAttributeFloatValue(int index, float defaultValue) {
        throw new UnsupportedOperationException();
    }

    @Override public String getIdAttribute() {
        throw new UnsupportedOperationException();
    }

    @Override public String getClassAttribute() {
        throw new UnsupportedOperationException();
    }

    @Override public int getIdAttributeResourceValue(int defaultValue) {
        throw new UnsupportedOperationException();
    }

    @Override public int getStyleAttribute() {
        throw new UnsupportedOperationException();
    }

    private String getAttributeValueInMap(String attribute) {
        String value = null;
        for (String key : attributes.keySet()) {
            String mappedKey = key;
            if (key.contains(":")) {
                mappedKey = key.split(":")[1];
            }
            if (mappedKey.equals(attribute)) {
                value = attributes.get(key);
                break;
            }
        }
        return value;
    }
}<|MERGE_RESOLUTION|>--- conflicted
+++ resolved
@@ -1,118 +1,6 @@
 package com.xtremelabs.robolectric.internal;
 
 import android.util.AttributeSet;
-<<<<<<< HEAD
-
-import com.xtremelabs.robolectric.res.AttrResourceLoader;
-import com.xtremelabs.robolectric.res.ResourceExtractor;
-
-public class TestAttributeSet<P> implements AttributeSet {
-	Map<String, String> attributes = new HashMap<String, String>();
-	private ResourceExtractor resourceExtractor;
-	private AttrResourceLoader attrResourceLoader;
-	private Class<? extends P> viewClass;
-
-	public TestAttributeSet(Map<String, String> attributes, ResourceExtractor resourceExtractor, AttrResourceLoader attrResourceLoader,
-			Class<? extends P> viewClass) {
-		this.attributes = attributes;
-		this.resourceExtractor = resourceExtractor;
-		this.attrResourceLoader = attrResourceLoader;
-		this.viewClass = viewClass;
-	}
-
-	@Override
-	public boolean getAttributeBooleanValue(String namespace, String attribute, boolean defaultValue) {
-		String value = getAttributeValueInMap(attribute);
-		return (value != null) ? Boolean.valueOf(value) : defaultValue;
-	}
-
-	@Override
-	public String getAttributeValue(String namespace, String attribute) {
-		return getAttributeValueInMap(attribute);
-	}
-
-	/**
-	 * Method added so that ShadowClasses can also put values in the AttributeSet
-	 * 
-	 * @param namespace
-	 *            the namespace of the attribute
-	 * @param attribute
-	 *            the attribute name
-	 * @param value
-	 *            the value of the attribute
-	 */
-	public void setAttributeValue(String namespace, String attribute, CharSequence value) {
-		if (this.attributes == null) {
-			throw new IllegalStateException("The TestAttributeSet does not have an associated Attribute Map");
-		}
-		this.attributes.put(namespace + ":" + attribute, value.toString());
-	}
-
-	@Override
-	public int getAttributeIntValue(String namespace, String attribute, int defaultValue) {
-		String value = getAttributeValueInMap(attribute);
-
-		if (attrResourceLoader.hasAttributeFor(viewClass, "xxx", attribute)) {
-			value = attrResourceLoader.convertValueToEnum(viewClass, "xxx", attribute, value);
-		}
-
-		return (value != null) ? Integer.valueOf(value) : defaultValue;
-	}
-
-	@Override
-	public int getAttributeCount() {
-		throw new UnsupportedOperationException();
-	}
-
-	@Override
-	public String getAttributeName(int index) {
-		throw new UnsupportedOperationException();
-	}
-
-	@Override
-	public String getAttributeValue(int index) {
-		throw new UnsupportedOperationException();
-	}
-
-	@Override
-	public String getPositionDescription() {
-		throw new UnsupportedOperationException();
-	}
-
-	@Override
-	public int getAttributeNameResource(int index) {
-		throw new UnsupportedOperationException();
-	}
-
-	@Override
-	public int getAttributeListValue(String namespace, String attribute, String[] options, int defaultValue) {
-		throw new UnsupportedOperationException();
-	}
-
-	@Override
-	public int getAttributeUnsignedIntValue(String namespace, String attribute, int defaultValue) {
-		throw new UnsupportedOperationException();
-	}
-
-	@Override
-	public float getAttributeFloatValue(String namespace, String attribute, float defaultValue) {
-		throw new UnsupportedOperationException();
-	}
-
-	@Override
-	public int getAttributeListValue(int index, String[] options, int defaultValue) {
-		throw new UnsupportedOperationException();
-	}
-
-	@Override
-	public boolean getAttributeBooleanValue(int resourceId, boolean defaultValue) {
-		throw new UnsupportedOperationException();
-	}
-
-	@Override
-	public int getAttributeResourceValue(String namespace, String attribute, int defaultValue) {
-		String value = getAttributeValueInMap(attribute);
-=======
 import android.view.View;
 import com.xtremelabs.robolectric.res.AttrResourceLoader;
 import com.xtremelabs.robolectric.res.ResourceExtractor;
@@ -120,18 +8,17 @@
 import java.util.HashMap;
 import java.util.Map;
 
-public class TestAttributeSet implements AttributeSet {
+public class TestAttributeSet<P> implements AttributeSet {
     Map<String, String> attributes = new HashMap<String, String>();
     private ResourceExtractor resourceExtractor;
     private AttrResourceLoader attrResourceLoader;
-    private Class<? extends View> viewClass;
+    private Class<? extends P> viewClass;
 
     public TestAttributeSet() {
         this.attributes = new HashMap<String, String>();
     }
 
-    public TestAttributeSet(Map<String, String> attributes, ResourceExtractor resourceExtractor,
-                            AttrResourceLoader attrResourceLoader, Class<? extends View> viewClass) {
+    public TestAttributeSet(Map<String, String> attributes, ResourceExtractor resourceExtractor, AttrResourceLoader attrResourceLoader, Class<? extends P> viewClass) {
         this.attributes = attributes;
         this.resourceExtractor = resourceExtractor;
         this.attrResourceLoader = attrResourceLoader;
@@ -204,7 +91,6 @@
 
     @Override public int getAttributeResourceValue(String namespace, String attribute, int defaultValue) {
         String value = getAttributeValueInMap(attribute);
->>>>>>> 4105051d
 		return (value != null) ? resourceExtractor.getResourceId(value) : defaultValue;
     }
 
