package com.xtremelabs.robolectric.bytecode;

import android.net.Uri;
import com.xtremelabs.robolectric.Robolectric;
import com.xtremelabs.robolectric.internal.DoNotInstrument;
import com.xtremelabs.robolectric.internal.Instrument;
import javassist.CannotCompileException;
import javassist.ClassMap;
import javassist.ClassPool;
import javassist.CtClass;
import javassist.Modifier;
import javassist.NotFoundException;
import javassist.Translator;

import java.io.IOException;
import java.lang.reflect.InvocationTargetException;
import java.lang.reflect.Method;
import java.util.ArrayList;
import java.util.List;

@SuppressWarnings({"UnusedDeclaration"})
public class AndroidTranslator implements Translator {
    /**
     * IMPORTANT -- increment this number when the bytecode generated for modified classes changes
     * so the cache file can be invalidated.
     */
    public static final int CACHE_VERSION = 27;

    private static final List<ClassHandler> CLASS_HANDLERS = new ArrayList<ClassHandler>();
    public static final ThreadLocal<Vars> ALL_VARS = new ThreadLocal<Vars>() {
        @Override
        protected Vars initialValue() {
            return new Vars();
        }
    };
    static final String STATIC_INITIALIZER_METHOD_NAME = "__staticInitializer__";

    private ClassHandler classHandler;
    private ClassCache classCache;
    private static final ArrayList<String> instrumentingList = new ArrayList<String>();

    public AndroidTranslator(ClassHandler classHandler, ClassCache classCache) {
        this.classHandler = classHandler;
        this.classCache = classCache;
        
        // Initialize list
        instrumentingList.add("android.");
        instrumentingList.add("com.google.android.maps");
        instrumentingList.add("org.apache.http.impl.client.DefaultRequestDirector");
    }
    
    public AndroidTranslator(ClassHandler classHandler, ClassCache classCache, ArrayList<String> customShadowClassNames) {
    	this(classHandler, classCache);
    	if ( customShadowClassNames != null && !customShadowClassNames.isEmpty() ) {
        	instrumentingList.addAll(customShadowClassNames);    		
    	}
    }
       
    public static ClassHandler getClassHandler(int index) {
        return CLASS_HANDLERS.get(index);
    }

    public static void performStaticInitialization(Class<?> clazz) {
        try {
            if (!ShadowWrangler.isShadowClass(clazz)) {
                Robolectric.directlyOn(clazz);
            }

            Method staticInitializer = clazz.getDeclaredMethod(STATIC_INITIALIZER_METHOD_NAME);
            if (staticInitializer != null) {
                staticInitializer.setAccessible(true);
                staticInitializer.invoke(null);
            }
        } catch (NoSuchMethodException e) {
            if (!ShadowWrangler.isShadowClass(clazz)) {
                throw new RuntimeException(e);
            }
        } catch (InvocationTargetException e) {
            throw new RuntimeException("Can't call " + STATIC_INITIALIZER_METHOD_NAME + " on " + clazz.getSimpleName(), e);
        } catch (IllegalAccessException e) {
            throw new RuntimeException(e);
        } catch (NullPointerException e) {
            throw new RuntimeException("Can't call " + STATIC_INITIALIZER_METHOD_NAME + " on " + clazz.getSimpleName() + " is it declared 'static'?", e);
        }
    }

    @Override
    public void start(ClassPool classPool) throws NotFoundException, CannotCompileException {
        injectClassHandlerToInstrumentedClasses(classPool);
    }

    private void injectClassHandlerToInstrumentedClasses(ClassPool classPool) throws NotFoundException, CannotCompileException {
        int index;
        synchronized (CLASS_HANDLERS) {
            CLASS_HANDLERS.add(classHandler);
            index = CLASS_HANDLERS.size() - 1;
        }

        CtClass robolectricInternalsCtClass = classPool.get(RobolectricInternals.class.getName());
        robolectricInternalsCtClass.setModifiers(Modifier.PUBLIC);

        robolectricInternalsCtClass.makeClassInitializer().insertBefore("{\n" +
                "classHandler = " + AndroidTranslator.class.getName() + ".getClassHandler(" + index + ");\n" +
                "}");
    }

    @Override
    public void onLoad(ClassPool classPool, String className) throws NotFoundException, CannotCompileException {
        if (classCache.isWriting()) {
            throw new IllegalStateException("shouldn't be modifying bytecode after we've started writing cache! class=" + className);
        }

        if (classHasFromAndroidEquivalent(className)) {
            replaceClassWithFromAndroidEquivalent(classPool, className);
            return;
        }

        CtClass ctClass;
        try {
            ctClass = classPool.get(className);
        } catch (NotFoundException e) {
            throw new IgnorableClassNotFoundException(e);
        }
<<<<<<< HEAD
        
        boolean wantsToBeInstrumented = ctClass.hasAnnotation(Instrument.class);
        if (!wantsToBeInstrumented) {
        	for (String klassName : instrumentingList) {
        		wantsToBeInstrumented = className.startsWith(klassName);
        		if (wantsToBeInstrumented) break;
        	}
        }
                
=======

        boolean wantsToBeInstrumented =
                className.startsWith("android.")
                        || className.startsWith("com.android.layoutlib.")
                        || className.startsWith("com.google.android.maps")
                        || className.equals("org.apache.http.impl.client.DefaultRequestDirector")
                        || ctClass.hasAnnotation(Instrument.class);

>>>>>>> 6c8a2933
        if (wantsToBeInstrumented && !ctClass.hasAnnotation(DoNotInstrument.class)) {
            int modifiers = ctClass.getModifiers();
            if (Modifier.isFinal(modifiers)) {
                ctClass.setModifiers(modifiers & ~Modifier.FINAL);
            }

            if (ctClass.isInterface() || ctClass.isEnum()) return;

            classHandler.instrument(ctClass);

            CtClass superclass = ctClass.getSuperclass();
            if (!superclass.isFrozen()) {
                onLoad(classPool, superclass.getName());
            }

            MethodGenerator methodGenerator = new MethodGenerator(ctClass);
            methodGenerator.deferClassInitialization();
            methodGenerator.fixConstructors();
            methodGenerator.fixMethods();

            try {
                classCache.addClass(className, ctClass.toBytecode());
            } catch (IOException e) {
                throw new RuntimeException(e);
            }
        }
    }

    private boolean classHasFromAndroidEquivalent(String className) {
        return className.startsWith(Uri.class.getName());
    }

    private void replaceClassWithFromAndroidEquivalent(ClassPool classPool, String className) throws NotFoundException {
        FromAndroidClassNameParts classNameParts = new FromAndroidClassNameParts(className);
        if (classNameParts.isFromAndroid()) return;

        String from = classNameParts.getNameWithFromAndroid();
        CtClass ctClass = classPool.getAndRename(from, className);

        ClassMap map = new ClassMap() {
            @Override
            public Object get(Object jvmClassName) {
                FromAndroidClassNameParts classNameParts = new FromAndroidClassNameParts(jvmClassName.toString());
                if (classNameParts.isFromAndroid()) {
                    return classNameParts.getNameWithoutFromAndroid();
                } else {
                    return jvmClassName;
                }
            }
        };
        ctClass.replaceClassName(map);
    }

    class FromAndroidClassNameParts {
        private static final String TOKEN = "__FromAndroid";

        private String prefix;
        private String suffix;

        FromAndroidClassNameParts(String name) {
            int dollarIndex = name.indexOf("$");
            prefix = name;
            suffix = "";
            if (dollarIndex > -1) {
                prefix = name.substring(0, dollarIndex);
                suffix = name.substring(dollarIndex);
            }
        }

        public boolean isFromAndroid() {
            return prefix.endsWith(TOKEN);
        }

        public String getNameWithFromAndroid() {
            return prefix + TOKEN + suffix;
        }

        public String getNameWithoutFromAndroid() {
            return prefix.replace(TOKEN, "") + suffix;
        }
    }
}<|MERGE_RESOLUTION|>--- conflicted
+++ resolved
@@ -24,7 +24,7 @@
      * IMPORTANT -- increment this number when the bytecode generated for modified classes changes
      * so the cache file can be invalidated.
      */
-    public static final int CACHE_VERSION = 27;
+    public static final int CACHE_VERSION = 28;
 
     private static final List<ClassHandler> CLASS_HANDLERS = new ArrayList<ClassHandler>();
     public static final ThreadLocal<Vars> ALL_VARS = new ThreadLocal<Vars>() {
@@ -121,18 +121,7 @@
         } catch (NotFoundException e) {
             throw new IgnorableClassNotFoundException(e);
         }
-<<<<<<< HEAD
         
-        boolean wantsToBeInstrumented = ctClass.hasAnnotation(Instrument.class);
-        if (!wantsToBeInstrumented) {
-        	for (String klassName : instrumentingList) {
-        		wantsToBeInstrumented = className.startsWith(klassName);
-        		if (wantsToBeInstrumented) break;
-        	}
-        }
-                
-=======
-
         boolean wantsToBeInstrumented =
                 className.startsWith("android.")
                         || className.startsWith("com.android.layoutlib.")
@@ -140,7 +129,17 @@
                         || className.equals("org.apache.http.impl.client.DefaultRequestDirector")
                         || ctClass.hasAnnotation(Instrument.class);
 
->>>>>>> 6c8a2933
+        if (ctClass.hasAnnotation(Instrument.class)) {
+            System.out.println("ctClass = " + ctClass);
+        }
+
+        if (!wantsToBeInstrumented) {
+        	for (String klassName : instrumentingList) {
+        		wantsToBeInstrumented = className.startsWith(klassName);
+        		if (wantsToBeInstrumented) break;
+        	}
+        }
+                
         if (wantsToBeInstrumented && !ctClass.hasAnnotation(DoNotInstrument.class)) {
             int modifiers = ctClass.getModifiers();
             if (Modifier.isFinal(modifiers)) {
